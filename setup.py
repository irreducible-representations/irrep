--- conflicted
+++ resolved
@@ -13,9 +13,6 @@
     description="A tool to get symmetry proberties of ab-initio wavefunctions, irreduible representations and more.",
     long_description=long_description,
     long_description_content_type="text/markdown",
-<<<<<<< HEAD
-    install_requires=["numpy", "scipy>=1.0", "spglib>=1.14", "lazy_property", "Click","irreptables","monty"],
-=======
     install_requires=[
         "numpy",
         "scipy>=1.0",
@@ -26,7 +23,6 @@
         "ruamel.yaml",
         "irreptables",
     ],
->>>>>>> cabe7260
     include_package_data=False,
     url="https://github.com/stepan-tsirkin/irrep",
     packages=["irrep"],
