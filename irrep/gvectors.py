
            # ###   ###   #####  ###
            # #  #  #  #  #      #  #
            # ###   ###   ###    ###
            # #  #  #  #  #      #
            # #   # #   # #####  #


##################################################################
## This file is distributed as part of                           #
## "IrRep" code and under terms of GNU General Public license v3 #
## see LICENSE file in the                                       #
##                                                               #
##  Written by Stepan Tsirkin, University of Zurich.             #
##  e-mail: stepan.tsirkin@physik.uzh.ch                         #
##################################################################


import numpy as np
import numpy.linalg as la
from .readfiles import Hartree_eV
from .utility import log_message


class NotSymmetryError(RuntimeError):
    """
    Pass if we attemp to apply to a k-vector a symmetry that does not belong 
    to its little-group.
    """
    pass


#!!   constant  below is 2m/hbar**2 in units of 1/eV Ang^2 (value is
#!!   adjusted in final decimal places to agree with VASP value; program
#!!   checks for discrepancy of any results between this and VASP values)
twomhbar2 = 0.262465831


# This function is a python translation of a part of WaveTrans Code
def calc_gvectors(
    K,
    RecLattice,
    Ecut,
    nplane=np.inf,
    Ecut1=-1,
    thresh=1e-3,
    spinor=True,
    nplanemax=10000,
    verbosity=0
):
    """ 
    Generates G-vectors taking part in the plane-wave expansion of 
    wave-functions in a particular k-point. Optionally, a cutoff `Ecut1` is 
    applied to get rid of large G-vectors.

    Parameters
    ----------
    K : array
        Direct coordinates of the k-point.
    RecLattice : array, shape=(3,3)
        Each row contains the cartesian coordinates of a basis vector forming 
        the unit-cell in reciprocal space.
    Ecut : float
        Plane-wave cutoff (in eV) used in the DFT calulation. Always read from 
        DFT files.
    nplane : int, default=np.inf
        Number of plane-waves in the expansion of wave-functions (read from DFT 
        files). Only significant for VASP. 
    Ecut1 : float, default=Ecut
        Plane-wave cutoff (in eV) to consider in the expansion of wave-functions.
    thresh : float, default=1e-3
        Threshold for defining the g-vectors with the same energy.
    spinor : bool, default=True
        `True` if wave functions are spinors, `False` if they are scalars. It 
        will be read from DFT files. Mandatory for `vasp`.
    nplanemax : int, default=10000
        Sets the maximun number of iterations when calculating vectors.
    verbosity : int, default=0
        Level of verbosity. If 0, no output is printed. If 1, only the most 
        important messages are printed. If 2, all messages are printed.

    Returns
    -------
    igall : array
        Every column corresponds to a plane-wave of energy smaller than 
        `Ecut`. The number of rows is 6: the first 3 contain direct 
        coordinates of the plane-wave, the fourth row stores indices needed
        to short plane-waves based on energy (ascending order). Fitfth 
        (sixth) row contains the index of the first (last) plane-wave with 
        the same energy as the plane-wave of the current column.
    
"""

    msg = ('Generating plane waves at k: ({} )'
           .format(' '.join([f'{x:6.3f}' for x in K])))
    log_message(msg, verbosity, 2)
    if Ecut1 <= 0:
        Ecut1 = Ecut
    B = RecLattice

    igp = np.zeros(3)
    igall = []
    Eg = []
    memory = np.full(10, True)
    for N in range(nplanemax):
        flag = True
        if N % 10 == 0:
            msg = f'Cycle {N:>3d}: number of plane waves = {len(igall):>10d}'
            log_message(msg, verbosity, 2)
        if len(igall) >= nplane / 2:    # Only enters if vasp
            if spinor:
                break
            else:      # Sure that not spinors?
                if len(igall) >= nplane: # spinor=F, all plane waves found
                    break
                elif np.all(memory): # probably spinor wrong set as spinor=F
                    raise RuntimeError(
                          "calc_gvectors is stuck "
                          "calculating plane waves of energy larger "
                          "than cutoff Ecut = {}. Make sure that the "
                          "VASP calculation does not include SOC and "
                          "set -spinor if it does.".format(Ecut)
                    )

        for ig3 in range(-N, N + 1):
            for ig2 in range(-(N - abs(ig3)), N - abs(ig3) + 1):
                for ig1 in set([-(N - abs(ig3) - abs(ig2)), N - abs(ig3) - abs(ig2)]):
                    igp = (ig1, ig2, ig3)
                    etot = la.norm((K + np.array(igp)).dot(B)) ** 2 / twomhbar2
                    if etot < Ecut:
                        igall.append(igp)
                        Eg.append(etot)
                        flag = False
        memory[:-1] = memory[1:]
        memory[-1] = flag

    ncnt = len(igall)
    if nplane < np.inf: # vasp
        if spinor:
            if 2 * ncnt != nplane:
                raise RuntimeError(
                    "*** error - computed 2*ncnt={0} != input nplane={1}".format(
                        2 * ncnt, nplane
                    )
                )
        else:
            if ncnt != nplane:
                raise RuntimeError(
                    "*** error - computed ncnt={0} != input nplane={1}".format(
                        ncnt, nplane
                    )
                )
    igall = np.array(igall, dtype=int)
    ng = igall.max(axis=0) - igall.min(axis=0)
    igall1 = igall % ng[None, :]
    igallsrt = np.argsort((igall1[:, 2] * ng[1] + igall1[:, 1]) * ng[0] + igall1[:, 0])
    igall1 = igall[igallsrt]
    Eg = np.array(Eg)[igallsrt]
    igall = np.zeros((ncnt, 6), dtype=int)
    igall[:, :3] = igall1
    igall[:, 3] = np.arange(ncnt)
    igall = igall[Eg <= Ecut1]
    Eg = Eg[Eg <= Ecut1]
    srt = np.argsort(Eg)
    Eg = Eg[srt]
    igall = igall[srt, :].T
    wall = [0] + list(np.where(Eg[1:] - Eg[:-1] > thresh)[0] + 1) + [igall.shape[1]]
    for i in range(len(wall) - 1):
        igall[4, wall[i] : wall[i + 1]] = wall[i]
        igall[5, wall[i] : wall[i + 1]] = wall[i + 1]
    #    print ("K={0}\n E={1}\nigall=\n{2}".format(K,Eg,igall.T))
    return igall

def sortIG(ik, kg, kpt, CG, RecLattice, Ecut0, Ecut, spinor, verbosity=0):
    """
    Apply plane-wave cutoff specified in CLI to the expansion of 
    wave-functions and sort the coefficients and plane-waves in ascending 
    order in energy.

    Parameters
    ----------
    ik : int
        Index of the k-point.
    kg : array
        Each row contains the integer coefficients of a reciprocal lattice 
        vector taking part in the plane-wave expansion of wave-functions at 
        the current k-point.
    kpt : array, shape=(3,)
        Direct coordinates of the k-point.
    CG : array
        `CG[i,j]` contains the complex coefficient corresponding to 
        :math:`j^{th}` plane-wave in the expansion of :math:`i^{th}` 
        wave-function.
    RecLattice : array, shape=(3,3)
        Each row contains the cartesian coordinates of a basis vector forming 
        the unit-cell in reciprocal space.
    Ecut : float
        Plane-wave cutoff (in eV) to consider in the expansion of wave-functions.
        Will be set equal to `Ecut0` if input parameter `Ecut` was not set or 
        the value of this is negative or larger than `Ecut0`.
    Ecut0 : float
        Plane-wave cutoff (in eV) used for DFT calulations. Always read from 
        DFT files. Insignificant if `code`=`wannier90`.
    spinor : bool
        `True` if wave-functions are spinors, `False` if they are scalars.

    Returns
    -------
    CG : array
        Contains the coefficients (same row-column formatting as argument 
        `CG`) of the expansion of wave-functions corresponding to 
        plane-waves of energy smaller than `Ecut`. Columns (plane-waves) 
        are shorted based on their energy, from smaller to larger.
    igall : array
        Every column corresponds to a plane-wave of energy smaller than 
        `Ecut`. The number of rows is 6: the first 3 contain direct 
        coordinates of the plane-wave, the fourth row stores indices needed
        to short plane-waves based on energy (ascending order). Fitfth 
        (sixth) row contains the index of the first (last) plane-wave with 
        the same energy as the plane-wave of the current column.
    """
    thresh = 1e-4 # default thresh to distinguish energies of plane-waves
    KG = (kg + kpt).dot(RecLattice)
    npw = kg.shape[0]
    eKG = Hartree_eV * (la.norm(KG, axis=1) ** 2) / 2
    log_message(
        f"Found cutoff: {Ecut0:12.6f} eV   Largest plane wave energy in K-point {ik:4d}: {np.max(eKG):12.6f} eV",
        verbosity=verbosity, level=2
        )
    assert Ecut0 * 1.000000001 > np.max(eKG)
    sel = np.where(eKG < Ecut)[0]

    KG = KG[sel]
    kg = kg[sel]
    eKG = eKG[sel]
    srt = np.argsort(eKG)
    eKG = eKG[srt]
    igall = np.zeros((6, len(sel)), dtype=int)
    igall[:3, :] = kg[srt].T
    igall[3, :] = srt
    wall = (
        [0] + list(np.where(eKG[1:] - eKG[:-1] > thresh)[0] + 1) + [igall.shape[1]]
    )
    for i in range(len(wall) - 1):
        igall[4, wall[i] : wall[i + 1]] = wall[i]
        igall[5, wall[i] : wall[i + 1]] = wall[i + 1]

    if spinor:
        CG = CG[:, np.hstack((sel[srt], sel[srt] + npw))]
    else:
        CG = CG[:, sel[srt]]

    return CG, igall

def transformed_g(kpt, ig, RecLattice, A, kpt_other=None, ig_other=None):
    """
    Determines how the transformation matrix `A` reorders the reciprocal
    lattice vectors taking part in the plane-wave expansion of wave-functions.

    Parameters
    ----------
    kpt : array, shape=(3,)
        Direct coordinates of the k-point.
    ig : array
        Every column corresponds to a plane-wave of energy smaller than 
        `Ecut`. The number of rows is 6: the first 3 contain direct 
        coordinates of the plane-wave, the fourth row stores indices needed
        to short plane-waves based on energy (ascending order). Fitfth 
        (sixth) row contains the index of the first (last) groups of 
        plane-waves of identical energy.
    ig_other : array, default=None
        If `ig` is not the same as `ig_other` the order of the rotates g-vectors 
        is determined by `ig_other`. (for transformations between different k-points)
    RecLattice : array, shape=(3,3)
        Each row contains the cartesian coordinates of a basis vector forming 
        the unit-cell in reciprocal space.
    A : array, shape=(3,3)
        Matrix describing the tranformation of basis vectors of the unit cell 
        under the symmetry operation.
    
    Returns
    -------
    rotind : array
        `rotind[i]`=`j` if `A`*`ig[:,i]`==`ig[:,j]`.
""" 
    assert (ig_other is None) == (kpt_other is None), "ig_other and kpt_other must be provided (or not) together"
    if ig_other is None:
        ig_other = ig
        kpt_other = kpt
    B = np.linalg.inv(A).T
    kpt_ = B.dot(kpt)
    dkpt = np.array(np.round(kpt_ - kpt_other), dtype=int)

    if not np.isclose(dkpt, kpt_ - kpt_other).all():
        raise NotSymmetryError(
            f"The k-point {kpt} is transformed point {kpt_}  that is non-equivalent to the final point {kpt_other} "
            f"under transformation\n {A}"
        )

    igTr = B.dot(ig[:3, :]) + dkpt[:, None]  # the transformed
    igTr = np.array(np.round(igTr), dtype=int)
    ng = ig.shape[1]
    rotind = -np.ones(ng, dtype=int)
    for i in range(ng):
        for j in range(ig[4, i], ig[5, i]):
            if (igTr[:, i] == ig_other[:3, j]).all():
                rotind[i] = j
                break
        if rotind[i] == -1:
            raise RuntimeError(
                    "Error in the transformation of plane-waves in k-point={}: "
                    .format(kpt) +
                    "Not pair found for the g-vector igTr[{i}]={igtr}"
                    .format(i=i, igtr=igTr[:,i]) +
                    "obtained when transforming the g-vector ig[{i}]={ig} "
                    .format(i=i, ig=ig_other[:3,i] +
                    "with the matrix {B}, where B=inv(A).T with A={A}"
                    .format(B=B, A=A)
                )
            )
    return rotind


def symm_eigenvalues(
    K, RecLattice, WF, igall, A, S, T, spinor
):
    """
    Calculate the traces of a symmetry operation for the wave-functions in a 
    particular k-point.

    Parameters
    ----------
    K : array, shape=(3,)
        Direct coordinates of the k-point.
    RecLattice : array, shape=(3,3)
        Each row contains the cartesian coordinates of a basis vector forming 
        the unit-cell in reciprocal space.
    WF : array
        `WF[i,j]` contains the coefficient corresponding to :math:`j^{th}`
        plane-wave in the expansion of the wave-function in :math:`i^{th}`
        band. It contains only plane-waves of energy smaller than `Ecut`.
    igall : array
        Returned by `__sortIG`.
        Every column corresponds to a plane-wave of energy smaller than 
        `Ecut`. The number of rows is 6: the first 3 contain direct 
        coordinates of the plane-wave, the fourth row stores indices needed
        to short plane-waves based on energy (ascending order). Fitfth 
        (sixth) row contains the index of the first (last) plane-wave with 
        the same energy as the plane-wave of the current column.
    A : array, shape=(3,3)
        Matrix describing the tranformation of basis vectors of the unit cell 
        under the symmetry operation.
    S : array, shape=(2,2)
        Matrix describing how spinors transform under the symmetry.
    T : array, shape=(3,)
        Translational part of the symmetry operation, in terms of the basis 
        vectors of the unit cell.
    spinor : bool
        `True` if wave-functions are spinors, `False` if they are scalars.

    Returns
    -------
    array
        Each element is the trace of the symmetry operation in a wave-function.
    """
    npw1 = igall.shape[1]
    multZ = np.exp(
        -1.0j * (2 * np.pi * np.linalg.inv(A).dot(T).dot(igall[:3, :] + K[:, None]))
    )
    igrot = transformed_g(K, igall, RecLattice, A)
    if spinor:
        part1 = WF[:, igrot].conj() * WF[:, :npw1] * S[0, 0]
        part2 = (
            WF[:, igrot + npw1].conj() * WF[:, npw1:] * S[1, 1]
            + WF[:, igrot].conj() * WF[:, npw1:] * S[0, 1]
            + WF[:, igrot + npw1].conj() * WF[:, :npw1] * S[1, 0]
        )
        return np.dot(part1 + part2, multZ)
    else:
        return np.dot(WF[:, igrot].conj() * WF[:, :], multZ)


<<<<<<< HEAD
def symm_matrix(
    K, RecLattice, WF, igall, A, S, T, spinor,
    symsep_old=False, WF_other=None, igall_other=None, K_other=None
):
=======
def symm_matrix(K, RecLattice, WF, igall, A, S, T, spinor):
>>>>>>> 480edb56
    """
    Computes the matrix S_mn = <Psi_m|{A|T}|Psi_n>

    Parameters
    ----------
    K : array, shape=(3,)
        Direct coordinates of the k-point.
    RecLattice : array, shape=(3,3)
        Each row contains the cartesian coordinates of a basis vector forming 
        the unit-cell in reciprocal space.
    WF : array
        `WF[i,j]` contains the coefficient corresponding to :math:`j^{th}`
        plane-wave in the expansion of the wave-function in :math:`i^{th}`
        band. It contains only plane-waves if energy smaller than `Ecut`.
    igall : array
        Returned by `__sortIG`.
        Every column corresponds to a plane-wave of energy smaller than 
        `Ecut`. The number of rows is 6: the first 3 contain direct 
        coordinates of the plane-wave, the fourth row stores indices needed
        to short plane-waves based on energy (ascending order). Fitfth 
        (sixth) row contains the index of the first (last) plane-wave with 
        the same energy as the plane-wave of the current column.
    WF_other, igall_other : array, default=None
        if provided, transformation to a different point is calculated.
    A : array, shape=(3,3)
        Matrix describing the tranformation of basis vectors of the unit cell 
        under the symmetry operation.
    S : array, shape=(2,2)
        Matrix describing how spinors transform under the symmetry.
    T : array, shape=(3,)
        Translational part of the symmetry operation, in terms of the basis 
        vectors of the unit cell.
    spinor : bool
        `True` if wave functions are spinors, `False` if they are scalars.

    Returns
    -------
    array
        Matrix of the symmetry operation in the basis of eigenstates of the 
        Bloch Hamiltonian :math:`H(k)`.
    """
    assert (WF_other is None) == (igall_other is None) == (K_other is None), "WF_other and igall_other must be provided (or not) together"
    if WF_other is None:
        WF_other = WF
        igall_other = igall
        K_other = K

    npw1 = igall.shape[1]
<<<<<<< HEAD

    multZ = np.exp(-1.0j * (2 * np.pi * A.dot(T).dot(igall[:3, :] + K[:, None])))
    igrot = transformed_g(K, igall, RecLattice, A, ig_other=igall_other, kpt_other=K_other)
    if not symsep_old:
        if spinor:
            WFrot_up = WF[:, igrot]*(multZ[None, :].conj())
            WFrot_down = WF[:, igrot + npw1]*(multZ[None, :].conj())
            WFrot = np.stack([WFrot_up, WFrot_down], axis=2)
            WFrot = np.einsum("mgs,st->mgt", WFrot,S.conj())
            WFrot = WFrot.reshape((WFrot.shape[0], -1),order='F')
        else:
            WFrot = WF_other[:, igrot]*multZ[None,:].conj()
        WFinv = right_inverse(WF)
        print ("WF ", WF, "WFinv", WFinv, "WFrot", WFrot, "multz", multZ)
        return  WFrot @ WFinv
=======
    multZ = np.exp(-2j * np.pi * np.linalg.inv(A).dot(T).dot(igall[:3, :] + K[:, None])) [None,:].conj()
    igrot = transformed_g(K, igall, RecLattice, A)
    
    if spinor:
        WFrot_up = WF[:, igrot]*multZ
        WFrot_down = WF[:, igrot + npw1]*multZ 
        WFrot = np.stack([WFrot_up, WFrot_down], axis=2)
        WFrot = np.einsum("mgs,st->mgt", WFrot,S.conj())
        WFrot = WFrot.reshape((WFrot.shape[0], -1),order='F')
>>>>>>> 480edb56
    else:
        # WFrot = WF[:, igrot]*multZ[None,:].conj()
        WFrot = WF[:, igrot]*multZ
    WFinv = right_inverse(WF)
    return  (WFrot @ WFinv).T.conj()
    # I do not fully understand why we need transpose and conjugate here, but it seems to work
    

def right_inverse(A):
    """
    Compute the right inverse of a rectangular matrix A (m x n) where m < n.
    
    Parameters:
    A (numpy.ndarray): The input matrix of shape (m, n).
    
    Returns:
    numpy.ndarray: The right inverse of A of shape (n, m).
    """
    # Check if A has full row rank
    if np.linalg.matrix_rank(A) != A.shape[0]:
        raise ValueError("Matrix A does not have full row rank and thus does not have a right inverse.")
    
    # Compute the right inverse
    A_T = A.T
    return A_T @ np.linalg.inv(A @ A_T)<|MERGE_RESOLUTION|>--- conflicted
+++ resolved
@@ -380,14 +380,10 @@
         return np.dot(WF[:, igrot].conj() * WF[:, :], multZ)
 
 
-<<<<<<< HEAD
 def symm_matrix(
     K, RecLattice, WF, igall, A, S, T, spinor,
-    symsep_old=False, WF_other=None, igall_other=None, K_other=None
+    WF_other=None, igall_other=None, K_other=None
 ):
-=======
-def symm_matrix(K, RecLattice, WF, igall, A, S, T, spinor):
->>>>>>> 480edb56
     """
     Computes the matrix S_mn = <Psi_m|{A|T}|Psi_n>
 
@@ -436,36 +432,16 @@
         K_other = K
 
     npw1 = igall.shape[1]
-<<<<<<< HEAD
-
-    multZ = np.exp(-1.0j * (2 * np.pi * A.dot(T).dot(igall[:3, :] + K[:, None])))
+    multZ = np.exp(-2j * np.pi * np.linalg.inv(A).dot(T).dot(igall[:3, :] + K[:, None])) [None,:].conj()
     igrot = transformed_g(K, igall, RecLattice, A, ig_other=igall_other, kpt_other=K_other)
-    if not symsep_old:
-        if spinor:
-            WFrot_up = WF[:, igrot]*(multZ[None, :].conj())
-            WFrot_down = WF[:, igrot + npw1]*(multZ[None, :].conj())
-            WFrot = np.stack([WFrot_up, WFrot_down], axis=2)
-            WFrot = np.einsum("mgs,st->mgt", WFrot,S.conj())
-            WFrot = WFrot.reshape((WFrot.shape[0], -1),order='F')
-        else:
-            WFrot = WF_other[:, igrot]*multZ[None,:].conj()
-        WFinv = right_inverse(WF)
-        print ("WF ", WF, "WFinv", WFinv, "WFrot", WFrot, "multz", multZ)
-        return  WFrot @ WFinv
-=======
-    multZ = np.exp(-2j * np.pi * np.linalg.inv(A).dot(T).dot(igall[:3, :] + K[:, None])) [None,:].conj()
-    igrot = transformed_g(K, igall, RecLattice, A)
-    
     if spinor:
-        WFrot_up = WF[:, igrot]*multZ
-        WFrot_down = WF[:, igrot + npw1]*multZ 
+        WFrot_up = WF_other[:, igrot]*multZ
+        WFrot_down = WF_other[:, igrot + npw1]*multZ 
         WFrot = np.stack([WFrot_up, WFrot_down], axis=2)
         WFrot = np.einsum("mgs,st->mgt", WFrot,S.conj())
         WFrot = WFrot.reshape((WFrot.shape[0], -1),order='F')
->>>>>>> 480edb56
     else:
-        # WFrot = WF[:, igrot]*multZ[None,:].conj()
-        WFrot = WF[:, igrot]*multZ
+        WFrot = WF_other[:, igrot]*multZ
     WFinv = right_inverse(WF)
     return  (WFrot @ WFinv).T.conj()
     # I do not fully understand why we need transpose and conjugate here, but it seems to work
