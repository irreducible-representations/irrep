--- conflicted
+++ resolved
@@ -93,14 +93,8 @@
         to that in tables.
     """
 
-<<<<<<< HEAD
-    def __init__(self, rot, trans, Lattice, ind=-1, spinor=True, 
-                 translation_mod1=True, time_reversal=False):
-
-=======
     def __init__(self, rot, trans, Lattice, time_reversal=False, ind=-1, spinor=True, 
                  translation_mod1=True, spinor_rotation=None):
->>>>>>> bd9ecb5e
         self.ind = ind
         self.rotation = rot
         self.time_reversal = bool(time_reversal)
@@ -162,7 +156,6 @@
                     round(api * n), "" if n == 1 else "/" + str(n))
         raise RuntimeError(
             "{0} pi rotation cannot be in the space group".format(api))
-<<<<<<< HEAD
 
     @cached_property
     def rotation_cart(self):
@@ -171,9 +164,6 @@
         """
         return self.Lattice.T.dot(self.rotation).dot(np.linalg.inv(self.Lattice).T)
 
-=======
-    
->>>>>>> bd9ecb5e
     def _get_operation_type(self):
         """
         Calculates the rotation axis and angle of the symmetry and if it 
@@ -763,14 +753,10 @@
         `cell[1]` is an array
         where each row contains the direct coordinates of an ion's position. 
         `cell[2]` is an array where each element is a number identifying the 
-        atomic species of an ion. See `cell` parameter of function 
-<<<<<<< HEAD
-        `get_symmetry` in 
-=======
+        atomic species of an ion.
         `cell[3]` (optional) is an array where each element is the magnetic
         moment of an ion.
         See `get_symmetry` in 
->>>>>>> bd9ecb5e
         `Spglib <https://spglib.github.io/spglib/python-spglib.html#get-symmetry>`_.
     spinor : bool, default=True
         `True` if wave-functions are spinors (SOC), `False` if they are scalars.
@@ -859,15 +845,10 @@
             from_sym_file=None,
             no_match_symmetries=False,
             magmom=None,
-<<<<<<< HEAD
             verbosity=0,
             include_TR=True
             ):
 
-=======
-            include_TR=False,
-            ):                                    
->>>>>>> bd9ecb5e
         self.spinor = spinor
         self.Lattice = np.array(cell[0])
         self.positions = np.array(cell[1])
@@ -1002,68 +983,7 @@
                             "tables. If you want to achieve the same cell as in "
                             "tables, try not specifying refUC and shiftUC.")
                     log_message(msg, verbosity, 1)
-<<<<<<< HEAD
             self.symmetries = sorted_symmetries
-=======
-                    pass
-        
-
-
-    def _findsym(self, cell, from_sym_file, alat, magmom=None, include_TR=False):
-        """
-        Finds the space-group and constructs a list of symmetry operations
-        
-        Parameters
-        ----------
-        cell : list
-            `cell[0]` is a 3x3 array where cartesian coordinates of basis 
-            vectors **a**, **b** and **c** are given in rows. 
-            `cell[1]` is an array
-            where each row contains the direct coordinates of an ion's position. 
-            `cell[2]` is an array where each element is a number identifying the 
-            atomic species of an ion. See `cell` parameter of function 
-            `get_symmetry` in 
-            `Spglib <https://spglib.github.io/spglib/python-spglib.html#get-symmetry>`_.
-        from_sym_file : str, default=None
-            if provided, the symmetry operations are read from this file.
-            (format of pw2wannier90 prefix.sym  file)
-        alat : float
-            Lattice parameter in angstroms. (quantum espresso convention)
-        magmom : array(num_atoms, 3)
-            Magnetic moments of atoms in the unit cell. 
-        include_TR : bool
-            If `True`, the symmetries involving time-reversal will be included in the spacegroup.
-            if magmom is None and include_TR is True, the magnetic moments will be set to zero (non-magnetic calculation with TR)
-    
-        
-        Returns
-        -------
-        list
-            Each element is an instance of class `SymmetryOperation` corresponding 
-            to a symmetry in the point group of the space-group.
-        str
-            Symbol of the space-group in Hermann-Mauguin notation. 
-        int
-            Number of the space-group.
-        array
-            3x3 array where cartesian coordinates of basis  vectors **a**, **b** 
-            and **c** are given in rows. 
-        array
-            3x3 array describing the transformation of vectors defining the 
-            unit cell to the convenctional setting.
-        array
-            Translation taking the origin of the unit cell used in the DFT 
-            calculation to that of the standard setting of spglib. It may not be
-            the shift taking to the convenctional cell of tables; indeed, in 
-            centrosymmetric groups they adopt origin choice 1 of ITA, rather 
-            than choice 2 (BCS).
-        """
-
-        if include_TR and (magmom is None):
-            magmom = np.zeros( (len(self.typat),3) )
-            
-        magnetic = magmom is not None
->>>>>>> bd9ecb5e
 
     @property
     def u_symmetries(self):
