--- conflicted
+++ resolved
@@ -158,12 +158,9 @@
         trans_thresh=1e-5,
         degen_thresh=1e-8,
         save_wf=True,
-<<<<<<< HEAD
-        v=0
-=======
+        v=0,
         alat=None,
         from_sym_file=None,
->>>>>>> cef7304e
     ):
 
         code = code.lower()
@@ -247,11 +244,9 @@
                               shiftUC=shiftUC,
                               search_cell=search_cell,
                               trans_thresh=trans_thresh,
-<<<<<<< HEAD
-                              v=v)
-=======
-                              alat=alat, from_sym_file=from_sym_file)
->>>>>>> cef7304e
+                              v=v,
+                              alat=alat,
+                              from_sym_file=from_sym_file)
         if onlysym:
             return
 
