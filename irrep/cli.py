--- conflicted
+++ resolved
@@ -366,13 +366,10 @@
     time_reversal,
     v,
     json_file,
-<<<<<<< HEAD
+    unk_formatted,
     print_hs_kpoints,
     symmetry_indicators,
     ebr_decomposition
-=======
-    unk_formatted,
->>>>>>> f23fcb7c
 ):
     """
     Defines the "irrep" command-line tool interface.
