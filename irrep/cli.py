--- conflicted
+++ resolved
@@ -377,11 +377,8 @@
         search_cell = searchcell,
         degen_thresh=degenthresh,
         save_wf=save_wf,
-<<<<<<< HEAD
-        v=v
-=======
-        from_sym_file=from_sym_file,
->>>>>>> cef7304e
+        v=v,
+        from_sym_file=from_sym_file
     )
 
     bandstr.spacegroup.show()
