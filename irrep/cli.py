
            # ###   ###   #####  ###
            # #  #  #  #  #      #  #
            # ###   ###   ###    ###
            # #  #  #  #  #      #
            # #   # #   # #####  #


##################################################################
## This file is distributed as part of                           #
## "IrRep" code and under terms of GNU General Public license v3 #
## see LICENSE file in the                                       #
##                                                               #
##  Written by Stepan Tsirkin, University of Zurich.             #
##  e-mail: stepan.tsirkin@physik.uzh.ch                         #
##################################################################

"""
Defines the command line interface to "irrep".
"""

import sys
import numpy as np
import datetime
import math
import click

from .spacegroup import SpaceGroup
from .bandstructure import BandStructure
<<<<<<< HEAD
from .aux import str2bool, str2list, short
=======
from .aux import str2bool, str2list
>>>>>>> e196ec9f
from . import __version__ as version


@click.version_option(version)
@click.command(
    help="""

\b
            # ###   ###   #####  ###
            # #  #  #  #  #      #  #
            # ###   ###   ###    ###
            # #  #  #  #  #      #
            # #   # #   # #####  #

\b
version {version}
\b
Calculates the expectation values of symmetry operations 
<Psi_nk | T(g) | Psi_nk >  as well as irreducible representations,
Wannier charge centers (1D) Zak phases and many more.

\b
Examples:
irrep -Ecut=50 -code=abinit -fWFK=Bi_WFK -refUC=0,-1,1,1,0,-1,-1,-1,-1 -kpoints=11 -IBend=5 -kpnames="GM" 
irrep -Ecut=50 -code=espresso -prefix=Bi -refUC=0,-1,1,1,0,-1,-1,-1,-1 -kpoints=11 -IBend=5 -kpnames="GM" 

If you have interest in the code and not sure how to use it, 
do not hesitate to contact the author:

\b
> Stepan S. Tsirkin  
> University of Zurich  
> stepan.tsirkin@physik.uzh.ch
""".format(version=version)
)
@click.option(
    "-Ecut",
    type=float,
    help="Energy cut-off in eV used in the calculation. "
    "A value of 50 eV is recommended. If not set, will default to "
    "the cut-off used in the DFT calculation.",
)
@click.option(
    "-fWAV",
    type=str,
    default="WAVECAR",
    help="Filename for wavefunction in VASP WAVECAR format. "
    'Only used if code is "vasp".',
)
@click.option(
    "-fPOS",
    type=str,
    default="POSCAR",
    help="Filename for wavefunction in VASP POSCAR format. "
    'Only used if code is "vasp".',
)
@click.option(
    "-fWFK",
    type=str,
    help="Filename for wavefunction in ABINIT WFK format. "
    'Only used if code is "abinit".',
)
@click.option(
    "-prefix",
    type=str,
    help="Prefix used for Quantum Espresso calculations (data should be in prefix.save) or seedname of Wannier90 files. ",
)
@click.option(
    "-IBstart",
    type=int,
    default=0,
    help="The first band to be considered. "
    "If <= 0 starting from the lowest band (count from one).",
)
@click.option(
    "-IBend",
    type=int,
    default=0,
    help="The last band to be considered. "
    "If <=0 up to  the highest band (count from one).",
)
@click.option(
    "-code",
    type=click.Choice(["vasp", "abinit", "espresso", "wannier90"]),
    default="vasp",
    help="Set which electronic structure code to interface with. If using ABINIT, always use "
    '"istwfk=1".',
)
@click.option(
    "-spinor",
    flag_value=True,
    default=False,
    help="Indicate the wavefunctions are spinor. Only used " 'if code is "vasp".',
)
@click.option(
    "-kpoints",
    type=str,
    help="Comma-separated list of k-point indices (starting from 1).",
)
@click.option(
    "-kpnames",
    type=str,
    help="Comma-separated list of k-point names (as in the tables) with one entry per each "
    "value in the k-points list. Important! K-points is assumed to be an ordered list!",
)
@click.option(
    "-refUC",
    type=str,
    help="The lattice vectors of the reference unit cell (as given in the crystallographic tables) "
    "expressed in terms of the unit cell vectors used in the calculation. "
    "Nine comma-separated numbers.",
)
@click.option(
    "-shiftUC",
    type=str,
    help="The vector to shift the calculated unit cell origin (in units of the calculated lattice), "
    "to get the unit cell as defined in crystallographic tables. Three comma-separated numbers.",
)
@click.option(
    "-isymsep",
    help="Index of the symmetry to separate the eigenstates. Works well only for norm-conserving "
    "potentials as in ABINIT.",
)
@click.option(
    "-onlysym",
    flag_value=True,
    default=False,
    help="Only calculate the symmetry operations",
)
@click.option("-ZAK", flag_value=True, default=False, help="Calculate Zak phase")
@click.option(
    "-WCC", flag_value=True, default=False, help="Calculate Wannier charge centres"
)
@click.option(
    "-plotbands",
    flag_value=True,
    default=False,
    help="Write gnuplottable files with all symmetry eigenvalues",
)
@click.option(
    "-plotFile", 
    type=str, 
    help="file where bands for plotting will be written."
    "In development...!"
)
@click.option("-EF", 
    type=float, 
    help="Fermi energy to shift energy-levels. Default: read from DFT output.")
@click.option("-degenThresh", 
    type=float, 
    default=1e-4, 
    help="Threshold to decide whether energy-levels are degenerate. Default: 1e-4")
@click.option(
    "-groupKramers", 
    flag_value=True, 
    default=True, 
    help="Group wave-functions in pairs of Kramers. Default: True."
)
@click.option(
    "-symmetries", 
    type=str, 
    help="Indices of symmetries to be printed. Default: all detected symmetries.")
@click.option(
    "-suffix", 
    type=str, 
    default='tognuplot',
    help="Suffix to name files containing data for band plotting. Default: tognuplot")
def cli(
    ecut,
    fwav,
    fpos,
    fwfk,
    prefix,
    ibstart,
    ibend,
    code,
    spinor,
    kpoints,
    kpnames,
    refuc,
    shiftuc,
    isymsep,
    onlysym,
    zak,
    wcc,
    plotbands,
    plotfile,
    ef,
    degenthresh,
    groupkramers,
    symmetries,
    suffix,
):
    """
    Defines the "irrep" command-line tool interface.
    """
    # TODO: later, this can be split up into separate sub-commands (e.g. for zak, etc.)

    # print("The code was called with the following command-line options:")
    # for k, v in locals().items():
    #     print("{}\t{}".format(k, v))

    # if supplied, convert refUC and shiftUC from comma-separated lists into arrays
    if refuc:
        refuc = np.array(refuc.split(","), dtype=float).reshape((3, 3))
    if shiftuc:
        shiftuc = np.array(shiftuc.split(","), dtype=float).reshape(3)

    # parse input arguments into lists if supplied
    if symmetries:
        symmetries = str2list(symmetries)
    if kpoints:
        kpoints = str2list(kpoints)
    if isymsep:
        isymsep = str2list(isymsep)
    if kpnames:
        kpnames = kpnames.split(",")

    if onlysym:
        spinor = False

    try:
        print(fwfk.split("/")[0].split("-"))
        preline = " ".join(s.split("_")[1] for s in fwfk.split("/")[0].split("-")[:3])
    except Exception as err:
        print(err)
        preline = ""

    if (refuc is not None) and (shiftuc is None):
        shiftuc = np.zeros(3)

    bandstr = BandStructure(
        fWAV=fwav,
        fWFK=fwfk,
        prefix=prefix,
        fPOS=fpos,
        Ecut=ecut,
        IBstart=ibstart,
        IBend=ibend,
        kplist=kpoints,
        spinor=spinor,
        code=code,
        EF=ef,
        onlysym=onlysym,
    )
    bandstr.spacegroup.show(refUC=refuc, shiftUC=shiftuc, symmetries=symmetries)

    if onlysym:
        exit()

    if refuc is None:
        refuc = np.eye(3)
    if shiftuc is None:
        shiftuc = np.zeros(3)

    with open("irreptable-template", "w") as f:
        f.write(bandstr.spacegroup.str(refUC=refuc, shiftUC=shiftuc))

    subbands = {(): bandstr}

    if isymsep is not None:
        for isym in isymsep:
            print("Separating by symmetry operation # ", isym)
            subbands = {
                tuple(list(s_old) + [s_new]): sub
                for s_old, bands in subbands.items()
                for s_new, sub in bands.Separate(
                    isym, degen_thresh=degenthresh, groupKramers=groupkramers
                ).items()
            }

    if zak:
        for k in subbands:
            print("symmetry eigenvalue : {0} \n Traces are : ".format(k))
            subbands[k].write_characters(
                degen_thresh=0.001, refUC=refuc, symmetries=symmetries
            )
            print("symmetry eigenvalue : {0} \n Zak phases are : ".format(k))
            zak = subbands[k].zakphase()
            for n, (z, gw, gc, lgw) in enumerate(zip(*zak)):
                print(
                    "   {n:4d}    {z:8.5f} pi gapwidth = {gap:8.4f} gapcenter = {cent:8.3f} localgap= {lg:8.4f}".format(
                        n=n + 1, z=z / np.pi, gap=gw, cent=gc, lg=lgw
                    )
                )
            exit()

    if wcc:
        for k in subbands:
            print("symmetry eigenvalue {0}".format(k))
            # subbands[k].write_characters(degen_thresh=0.001,refUC=refUC,symmetries=symmetries)
            wcc = subbands[k].wcc()
            print(
                "symmetry eigenvalue : {0} \n  WCC are : {1} \n sumWCC={2}".format(
                    k, wcc, np.sum(wcc) % 1
                )
            )
        exit()

<<<<<<< HEAD
=======
    def short(x, nd=3):
        """
        Format `float` or `complex` number.

        Parameter
        ---------
        x : int, float or complex
            Number to format.
        nd : int, default=3
            Number of decimals.

        Returns
        -------
        str
            Formatted number, with `nd` decimals saved.
        """
        fmt = "{{0:+.{0}f}}".format(nd)
        if abs(x.imag) < 10 ** (-nd):
            return fmt.format(x.real)
        if abs(x.real) < 10 ** (-nd):
            return fmt.format(x.imag) + "j"
        return short(x.real, nd) + short(1j * x.imag)
>>>>>>> e196ec9f

    bandstr.write_trace(
        degen_thresh=degenthresh,
        refUC=refuc,
        shiftUC=shiftuc,
        symmetries=symmetries,
    )
    for k, sub in subbands.items():
        if isymsep is not None:
            print(
                "\n\n\n\n ################################################ \n\n\n next subspace:  ",
                " , ".join(
                    "{0}:{1}".format(s, short(ev)) for s, ev in zip(isymsep, k)
                ),
            )
        plotfile=None # being implemented, not finished yet...
        sub.write_characters(
            degen_thresh=degenthresh,
            refUC=refuc,
            shiftUC=shiftuc,
            symmetries=symmetries,
            kpnames=kpnames,
            preline=preline,
            plotFile=plotfile,
        )

    if plotbands:
        print("plotbands = True --> writing bands")
        for k, sub in subbands.items():
            if isymsep is not None:
                print(
                    "\n\n\n\n ################################################ \n\n\n next subspace:  ",
                    " , ".join(
                        "{0}:{1}".format(s, short(ev)) for s, ev in zip(isymsep, k)
                    ),
                )
                fname = (
                    "bands-"
                    + suffix
                    + "-"
                    + "-".join(
                        "{0}:{1}".format(s, short(ev)) for s, ev in zip(isymsep, k)
                    )
                    + ".dat"
                )
                fname1 = (
                    "bands-sym-"
                    + suffix
                    + "-"
                    + "-".join(
                        "{0}:{1}".format(s, short(ev)) for s, ev in zip(isymsep, k)
                    )
                    + ".dat"
                )
            else:
                fname = "bands-{0}.dat".format(suffix)
                fname1 = "bands-sym-{0}.dat".format(suffix)
            with open(fname, "w") as f:
                f.write(sub.write_bands())
            sub.write_trace_all(degenthresh, fname=fname1)<|MERGE_RESOLUTION|>--- conflicted
+++ resolved
@@ -27,11 +27,7 @@
 
 from .spacegroup import SpaceGroup
 from .bandstructure import BandStructure
-<<<<<<< HEAD
 from .aux import str2bool, str2list, short
-=======
-from .aux import str2bool, str2list
->>>>>>> e196ec9f
 from . import __version__ as version
 
 
@@ -331,32 +327,6 @@
             )
         exit()
 
-<<<<<<< HEAD
-=======
-    def short(x, nd=3):
-        """
-        Format `float` or `complex` number.
-
-        Parameter
-        ---------
-        x : int, float or complex
-            Number to format.
-        nd : int, default=3
-            Number of decimals.
-
-        Returns
-        -------
-        str
-            Formatted number, with `nd` decimals saved.
-        """
-        fmt = "{{0:+.{0}f}}".format(nd)
-        if abs(x.imag) < 10 ** (-nd):
-            return fmt.format(x.real)
-        if abs(x.real) < 10 ** (-nd):
-            return fmt.format(x.imag) + "j"
-        return short(x.real, nd) + short(1j * x.imag)
->>>>>>> e196ec9f
-
     bandstr.write_trace(
         degen_thresh=degenthresh,
         refUC=refuc,
