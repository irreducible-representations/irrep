--- conflicted
+++ resolved
@@ -300,14 +300,12 @@
                 help="File to save the output in JSON format. (without "
                     "extension, the '.json' will be added automatically)"
 )
-<<<<<<< HEAD
 @click.option(
     "--time-reversal", 
     flag_value=True, 
     default=False, 
     help=("Consider TRS a symmetry and use the corresponding gray group.")
     )
-=======
 @click.option("--print-hs-kpoints",
                 flag_value=True,
                 default=False,
@@ -325,7 +323,6 @@
                 help="Compute the EBR decomposition and topological classification "
                     "according to TQC. Irresp must be identified in the process."
 )
->>>>>>> e3ea063a
 def cli(
     ecut,
     fwav,
@@ -359,10 +356,7 @@
     correct_ecut0,
     trans_thresh,
     magmom,
-<<<<<<< HEAD
     time_reversal,
-=======
->>>>>>> e3ea063a
     v,
     json_file,
     print_hs_kpoints,
@@ -420,7 +414,6 @@
     if magmom is not None:
         try:
             magnetic_moments = np.loadtxt(magmom)
-<<<<<<< HEAD
             if magnetic_moments.ndim == 1:
                 magnetic_moments = np.expand_dims(magnetic_moments, axis=0)
         except FileNotFoundError:
@@ -433,17 +426,6 @@
         magnetic_moments = None
 
 
-=======
-        except FileNotFoundError as e:
-            print(f"The magnetic moments file was not found: {magmom}")
-            raise e
-        except ValueError as e:
-            print(f"Error reading magnetic moments file {magmom}")
-            raise e
-    else:
-        magnetic_moments = None
-
->>>>>>> e3ea063a
     bandstr = BandStructure(
         fWAV=fwav,
         fWFK=fwfk,
