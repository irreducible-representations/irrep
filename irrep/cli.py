--- conflicted
+++ resolved
@@ -326,10 +326,6 @@
                 )
             )
         exit()
-<<<<<<< HEAD
-
-=======
->>>>>>> aa574632
 
     bandstr.write_trace(
         degen_thresh=degenthresh,
