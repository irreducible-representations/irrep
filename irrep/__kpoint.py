            # ###   ###   #####  ###
            # #  #  #  #  #      #  #
            # ###   ###   ###    ###
            # #  #  #  #  #      #
            # #   # #   # #####  #


##################################################################
## This file is distributed as part of                           #
## "IrRep" code and under terms of GNU General Public license v3 #
## see LICENSE file in the                                       #
##                                                               #
##  Written by Stepan Tsirkin, University of Zurich.             #
##  e-mail: stepan.tsirkin@physik.uzh.ch                         #
##################################################################


import numpy as np
import numpy.linalg as la
import copy
from .__gvectors import calc_gvectors,symm_eigenvalues,NotSymmetryError,symm_matrix
#from spacegroup import SymmetryOperation,SpaceGroup
from .__readfiles import AbinitHeader,Hartree_eV
from .__readfiles import WAVECARFILE,record_abinit
from .__aux import compstr
from .__aux import bohr
from scipy.io import FortranFile as FF
from lazy_property import LazyProperty
class Kpoint():

    @LazyProperty
    def symmetries(self):
        symmetries={}
#        print ("calculating symmetry eigenvalues for E={0}, WF={1} SG={2}".format(self.Energy,self.WF.shape,self.SG) )
        if not (self.SG is None):
            for symop in self.SG.symmetries:
                try:
                    symmetries[symop]=symm_eigenvalues(self.K,self.RecLattice,self.WF,self.ig,spinor=self.spinor,
                         A=symop.rotation,S=symop.spinor_rotation,T=symop.translation)
                except NotSymmetryError as err:
                    pass # print  ( err )
        return symmetries

    def __init__(self,ik,NBin,IBstart,IBend,Ecut,Ecut0,RecLattice,SG=None,spinor=None,
                 code="vasp",kpt=None,npw_=None,fWFK=None,WCF=None,prefix=None,kptxml=None,
                           flag=-1,usepaw=0,eigenval=None):
        self.spinor=spinor
        self.ik0=ik+1  # the index in the WAVECAR (count start from 1)
        self.Nband=IBend-IBstart
#        self.n=np.arange(IBstart,IBend)+1
        self.RecLattice=RecLattice

        if code.lower()=="vasp": 
            self.WF,self.ig=self.__init_vasp(WCF,ik,NBin,IBstart,IBend,Ecut,Ecut0)
        elif code.lower()=="abinit":
            self.WF,self.ig=self.__init_abinit(fWFK,ik,NBin,IBstart,IBend,Ecut,Ecut0,kpt=kpt,npw_=npw_,flag=flag,usepaw=usepaw)
        elif code.lower()=="espresso":
            self.WF,self.ig=self.__init_espresso(prefix,ik,IBstart,IBend,Ecut,Ecut0,kptxml=kptxml)
        elif code.lower()=="wannier":
            self.WF,self.ig=self.__init_wannier(NBin,IBstart,IBend,Ecut,kpt=kpt,eigenval=eigenval)
        else:
            raise RuntimeError("unknown code : {}".format(code))

        try:
            self.upper=self.Energy[IBend]
        except:
            self.upper = np.NaN

        self.WF/=(np.sqrt(np.abs(np.einsum("ij,ij->i",self.WF.conj(),self.WF)))).reshape(self.Nband,1)
        self.SG=SG
#        self.__calc_sym_eigenvalues()
#        print("WF=\n",WF)
                    
    def copy_sub(self,E,WF):
#        print ("making a subspace with E={0}\n WF = {1}".format(E,WF.shape))
        other=copy.copy(self)
        sortE=np.argsort(E)
        other.Energy=E[sortE]
        other.WF=WF[sortE]
        other.Nband=len(E)
        # other.__calc_sym_eigenvalues()
#        print ( self.Energy,other.Energy)
#        print ( self.WF.shape, other.WF.shape)
#        other.write_characters()
#        print ("self overlap:\n",self.overlap(self))
        return other
                    
    def Separate(self,symop,degen_thresh=1e-5,groupKramers=True):
#   separates the bandstructure according to symmetry eigenvalues returns a dictionar of Kpoint objects eigval:Kpoint
        borders=np.hstack([ [0],np.where(self.Energy[1:]-self.Energy[:-1]>degen_thresh)[0]+1,[self.Nband] ])        
        S=symm_matrix(self.K,self.RecLattice,self.WF,self.ig,spinor=self.spinor,
                         A=symop.rotation,S=symop.spinor_rotation,T=symop.translation)
        S1=self.WF.conj().dot(self.WF.T)
        check=np.max(abs(S1-np.eye(S1.shape[0])))
        if check>1e-5:
            print ("orthogonality (largest of diag. <psi_nk|psi_mk>): {0:7.5} > 1e-5   \n".format(check))
#        print ("symmetry matrix \n",shortS)
        eigenvalues=[]
        eigenvectors=[]
        Eloc=[]
        
        def short(A):
            return "".join( "   ".join("{0:+5.2f} {1:+5.2f}".format(x.real,x.imag) for x in a) +"\n" for a in A)
        
        Sblock=np.copy(S)
        for b1,b2 in zip(borders,borders[1:]):
            Sblock[b1:b2,b1:b2]=0
        check=np.max(abs(Sblock))
        if check>0.1:
            print ("WARNING: off-block:  \n",check)
            print (short(Sblock))
        
        for b1,b2 in zip(borders,borders[1:]):
            W,V=la.eig(S[b1:b2,b1:b2])
#            print (b1,b2,"symmetry submatrix \n",short(S[b1:b2,b1:b2]))
            for w,v in zip(W,V.T):
               eigenvalues.append(w)
               Eloc.append(self.Energy[b1:b2].mean())
               eigenvectors.append(np.hstack(  (np.zeros(b1),v,np.zeros(self.Nband-b2) ) ) )
        w=np.array(eigenvalues)
        v=np.array(eigenvectors).T
        Eloc=np.array(Eloc)
        
#        print ("eigenvalues:",w)
#        print ("eigenvectors:\n",v)
#        print ("Eloc:\n",Eloc)
        if np.abs((np.abs(w)-1.)).max()>1e-4:
            print  ( "WARNING : some eigenvalues are not unitary :{0} ".format(w) )
        if np.abs((np.abs(w)-1.)).max()>3e-1:
            raise RuntimeError(" some eigenvalues are not unitary :{0} ".format(w))
        w/=np.abs(w)
        nb=len(w)
        
        subspaces={}

        
        if groupKramers:
            w1=np.argsort(np.real(w))
            w=w[w1] 
            v=v[:,w1]
            Eloc=Eloc[w1]
            borders=np.hstack( ([0],np.where((w[1:]-w[:-1])>0.05)[0]+1,[len(w)]) )
            if len(borders)>0:
              for b1,b2 in zip(borders,borders[1:]):
                v1=v[:,b1:b2]
                subspaces[w[b1:b2].mean()]=self.copy_sub(E=Eloc[b1:b2], WF=v1.T.dot(self.WF ))
            else:
                v1=v
                subspaces[w.mean()]=self.copy_sub(E=Eloc, WF=v1.T.dot(self.WF ))
        else:
            w1=np.argsort(np.angle(w))
            w=w[w1] 
            v=v[:,w1]
            Eloc=Eloc[w1]
            borders=np.where(abs(w-np.roll(w,1))>0.1)[0]
            if len(borders)>0:
              for b1,b2 in zip(borders,np.roll(borders,-1)):
                v1=np.roll(v,-b1,axis=1)[:,:(b2-b1)%nb]
                subspaces[np.roll(w,-b1)[:(b2-b1)%nb].mean()]=self.copy_sub(E=np.roll(Eloc,-b1)[:(b2-b1)%nb],
                    WF=v1.T.dot(self.WF ))
            else:
                v1=v
                subspaces[w.mean()]=self.copy_sub(E=Eloc,
                    WF=v1.T.dot(self.WF ))

        return subspaces
    
    def __init_vasp(self,WCF,ik,NBin,IBstart,IBend,Ecut,Ecut0):
        r=WCF.record(2+ik*(NBin+1))
        #get the number of planewave coefficients. It should be even for spinor wavefunctions
    #    print (r)
        npw=int(r[0])
        if self.spinor : 
            if  npw!=int(npw/2)*2 : raise RuntimeError ("odd number of coefs {0} for spinor wavefunctions".format(npw))
        self.K=r[1:4]
        eigen=np.array(r[4:4+NBin*3]).reshape(NBin,3)[:,0]
        self.Energy=eigen[IBstart:IBend]

        ig=calc_gvectors(self.K,self.RecLattice,Ecut0,npw,Ecut,spinor=self.spinor)
        selectG=np.hstack( (ig[3],ig[3]+int(npw/2)) ) if self.spinor else ig[3]
        WF=np.array([WCF.record(3+ik*(NBin+1)+ib,npw,np.complex64)[selectG] for ib in range(IBstart,IBend)])
        return WF,ig


    def __init_abinit(self,fWFK,ik,NBin,IBstart,IBend,Ecut,Ecut0,kpt,npw_,thresh=1e-4,flag=-1,usepaw=0):

        assert not(kpt is None)
        self.K=kpt
        print ("reading k-point",ik)
        #we need to skip lines in fWFK until we reach the lines of ik
        while flag<ik:
            record=record_abinit(fWFK,"3i4")#[0]
            npw,nspinor_loc,nband_loc=record
            kg=record_abinit(fWFK,"({npw},3)i4".format(npw=npw))#[0]
            eigen,occ=fWFK.read_record("{nband}f8,{nband}f8".format(nband=nband_loc))[0]
            nspinor=2 if self.spinor else 1
            CG=np.zeros((IBend-IBstart,npw*nspinor),dtype=complex)
            for iband in range(nband_loc):
                cg_tmp=record_abinit(fWFK,"{0}f8".format(2*npw*nspinor))#[0]
                if iband>=IBstart and iband<IBend:
                    CG[iband-IBstart]=cg_tmp[0::2]+1.j*cg_tmp[1::2]
            flag+=1

        #now, we have kept in npw,nspinor_loc,naband_loc,eigen,occ,cg_tmp the info of the k-point labeled by ik
        assert (npw==npw_)
        assert (nband_loc==NBin)
        assert (nspinor_loc==2 and self.spinor) or (nspinor_loc==1 and not self.spinor)
        
        if usepaw==0:
            assert   np.max(np.abs(CG.conj().dot(CG.T)-np.eye(IBend-IBstart)) ) < 1e-10  # check orthonormality

        self.Energy=eigen[IBstart:IBend]*Hartree_eV
<<<<<<< HEAD
=======
        try:
            self.upper=eigen[IBend]*Hartree_eV
        except:
            self.upper = np.NaN
>>>>>>> 3acaf8a1

        return self.__sortIG(kg,kpt,CG,self.RecLattice,Ecut0,Ecut,thresh=thresh)
        

    def __init_wannier(self,NBin,IBstart,IBend,Ecut,kpt,eigenval,thresh=1e-4):
        self.K=np.array(kpt,dtype=float)
        self.Energy=eigenval[IBstart:IBend]
        fname="UNK{:05d}.{}".format(self.ik0,'NC' if self.spinor else "1")
        fUNK=FF(fname,"r")
        ngx, ngy, ngz, ik, nbnd=record_abinit(fUNK,'i4,i4,i4,i4,i4')[0]
        ngtot=ngx*ngy*ngz
        if ik !=self.ik0 :
            raise RuntimeError("file {} contains point number {}, expected {}".format(fname,ik,self.ik0))
        if nbnd != NBin :
            raise RuntimeError("file {} contains {} bands , expected {}".format(fname,nbnd,NBin))
        nspinor=2 if self.spinor else 1	

        ig=calc_gvectors(self.K,self.RecLattice,Ecut,spinor=self.spinor,nplanemax=np.max([ngx,ngy,ngz])//2 )

        selectG=tuple(ig[0:3])

        def _readWF_1(skip=False):
            cg_tmp=record_abinit(fUNK,'{}f8'.format(ngtot*2))
            if skip:
                return np.array([0],dtype=complex)
            cg_tmp=(cg_tmp[0::2]+1.j*cg_tmp[1::2]).reshape((ngx,ngy,ngz),order='F')
            cg_tmp=np.fft.fftn(cg_tmp)
            return cg_tmp[selectG]

        def _readWF(skip=False):
            return np.hstack( [_readWF_1(skip) for i in range(nspinor)])
                
        for ib in range(IBstart):
            _readWF(skip=True)
        WF=np.array([  _readWF(skip=False) for ib in range(IBend-IBstart)])
        return WF,ig



    def __init_espresso(self,prefix,ik,IBstart,IBend,Ecut,Ecut0,kptxml,thresh=1e-4):
        self.K=np.array(kptxml.find("k_point").text.split(),dtype=float)

        eigen=np.array(kptxml.find("eigenvalues").text.split(),dtype=float)

        self.Energy=eigen[IBstart:IBend]*Hartree_eV
        npw=int(kptxml.find("npw").text)
#        kg= np.random.randint(100,size=(npw,3))-50
        npwtot=npw*(2 if self.spinor else 1)
        CG= np.zeros((IBend-IBstart,npwtot),dtype=complex )
        try:
            fWFC=FF("{}.save/WFC{}.dat".format(prefix,ik+1),"r")
        except FileNotFoundError:
            fWFC=FF("{}.save/wfc{}.dat".format(prefix,ik+1),"r")
 
        rec=record_abinit(fWFC,'i4,3f8,i4,i4,f8')[0]
#        print ('rec=',rec)
        ik,xk,ispin,gamma_only,scalef=rec
#        xk/=bohr
#        xk=xk.dot(np.linalg.inv(RecLattice))

        rec=record_abinit(fWFC,'4i4')
#        print ('rec=',rec)
        ngw,igwx,npol,nbnd=rec

        rec=record_abinit(fWFC,'(3,3)f8')
#        print ('rec=',rec)
        B=np.array(rec)
#        print (np.mean(B/RecLattice))
        self.K=xk.dot(np.linalg.inv(B))
        
        rec=record_abinit(fWFC,'({},3)i4'.format(igwx))
#        print ('rec=',rec)
        kg=np.array(rec)
#        print (np.mean(B/RecLattice))
#        print ("k-point {0}: {1}/{2}={3}".format(ik, self.K,xk,self.K/xk))
#        print ("k-point {0}: {1}".format(ik,self.K ))
        

        for ib in range(IBend):
            cg_tmp=record_abinit(fWFC,'{}f8'.format(npwtot*2))
            if ib>=IBstart:
                CG[ib-IBstart]=cg_tmp[0::2]+1.j*cg_tmp[1::2]

        return self.__sortIG(kg,self.K,CG,B,Ecut0,Ecut,thresh=thresh)
        

    def __sortIG(self,kg,kpt,CG,Ecut0,Ecut,thresh=1e-4):
        KG=(kg+kpt).dot(self.RecLattice)
        npw=kg.shape[0]
        eKG=Hartree_eV*(la.norm(KG,axis=1)**2)/2
        print ('Found cutoff: {0:12.6f} eV   Largest plane wave energy in K-point {1:4d}: {2:12.6f} eV'.format(Ecut0,self.ik0,np.max(eKG)))
        assert   Ecut0*1.000000001>np.max(eKG) 
        sel=np.where(eKG<Ecut)[0]
        npw1=sel.shape[0]


        KG=KG[sel]
        kg=kg[sel]
        eKG=eKG[sel]
        srt=np.argsort(eKG)
        eKG=eKG[srt]
        igall=np.zeros( (6,len(sel)),dtype=int )
        igall[:3,:]=kg[srt].T
        igall[3,:]=srt
        wall=[0]+list(np.where(eKG[1:]-eKG[:-1]>thresh)[0]+1)+[igall.shape[1]]
        for i in range(len(wall)-1):
            igall[4,wall[i]:wall[i+1]]=wall[i]
            igall[5,wall[i]:wall[i+1]]=wall[i+1]

        if self.spinor:
            CG=CG[:,np.hstack( (sel[srt],sel[srt]+npw) ) ]
        else:
            CG=CG[:,sel[srt]]


        return CG,igall




    def write_characters(self,degen_thresh=1e-8,irreptable=None,symmetries=None,preline="",efermi=0.,plotFile=None,kpl=""):
        if symmetries is None:
            sym={s.ind:s for s in self.symmetries}
        else :
            sym={s.ind:s for s in self.symmetries if s.ind in symmetries}
        
        
        char=np.vstack([self.symmetries[sym[i]] for i in sorted(sym) ])
        borders=np.hstack([ [0],np.where(self.Energy[1:]-self.Energy[:-1]>degen_thresh)[0]+1,[self.Nband] ])
        Nirrep= np.linalg.norm(char.sum(axis=1))**2/char.shape[0]
        if abs(Nirrep-round(Nirrep))>1e-2:
             print ("WARNING - non-integer number of irreps : {0}".format(Nirrep))
        Nirrep=int(round(Nirrep))
        char =  np.array([char[:,start:end].sum(axis=1) for start,end  in zip(borders,borders[1:])])
        
#        print(" char ",char.shape,"\n",char)
        writeimaginary=np.abs(char.imag).max()>1e-4

        s1=" "*4 if writeimaginary else ""

        E    =  np.array([self.Energy[start:end].mean() for start,end  in zip(borders,borders[1:])])
        dim  =  np.array([end-start for start,end  in zip(borders,borders[1:])])
        if irreptable is None:
            irreps=[ "None" ]*(len(borders)-1)
        else:
            try:
                irreps=[{ir: np.array([irreptable[ir][sym.ind] for sym in self.symmetries ] ).dot(ch.conj())/len(ch) for ir in irreptable} for ch in char]
            except KeyError as ke:
                print (ke)
                print ("irreptable:",irreptable)
                print ([sym.ind for sym in self.symmetries])
                raise ke
            irreps=[", ".join(ir+"({0:.5}".format(irr[ir].real) + 
                 ("{0:+.5f}i".format(irr[ir].imag) if abs(irr[ir].imag)>1e-4 else "") +")" for ir in irr if abs(irr[ir])>1e-3 ) 
                       for irr in irreps]
#            irreps=[ "None" ]*(len(borders)-1)
        irreplen=max(len(irr) for irr in irreps)
        if irreplen%2==1 :irreplen+=1
        s2=" "*int(irreplen/2-3)
        print ("\n\nk-point {0:3d} :{1} \n number of irreps = {2}".format(self.ik0,self.K,Nirrep) )
        print ("   Energy  | multiplicity |{0} irreps {0}| sym. operations  ".format(s2))
        print ("           |              |{0}        {0}| ".format(s2)," ".join(s1+"{0:4d}    ".format(i)+s1 for i in sorted(sym)))
        print ("\n".join( (" {0:8.4f}  |    {1:5d}     | {2:"+str(irreplen)+"s} |").format(e-efermi,d,ir)+
                 " ".join("{0:8.4f}".format(c.real)+("{0:+7.4f}j".format(c.imag) if writeimaginary else "") for c in ch )
                          for e,d,ir,ch  in zip(E,dim,irreps,char) ) )
        
        if plotFile is not None:
            plotFile.write(("\n".join( ("{2:8.4f}   {0:8.4f}      {1:5d}   ").format(e-efermi,d,kpl)+
                 " ".join("{0:8.4f}".format(c.real)+("{0:+7.4f}j".format(c.imag) if writeimaginary else "") for c in ch )
                          for e,d,ch  in zip(E,dim,char) ) ) +"\n\n")
                          
        isyminv=None
        for s in sym:
            if sum(abs(sym[s].translation))<1e-6 and abs(sym[s].rotation+np.eye(3)).sum()<1e-6:
                isyminv=s
        if isyminv is None:
            print ("no inversion")
            NBANDINV=0
        else:
            print ("inversion is #",isyminv)
            NBANDINV=int(round(sum(1-self.symmetries[sym[isyminv]].real)/2))
            if self.spinor:
                print ("number of inversions-odd Kramers pairs : ",int(NBANDINV/2))
            else:     
                print ("number of inversions-odd states : ",NBANDINV)
            print ("Gap with upper bands : ",self.upper-self.Energy[-1])


        firrep=open("irreps.dat","a")
        for e,ir  in zip(E,irreps):
           for irrep in ir.split(","):
             try:
               weight=abs(compstr(irrep.split("(")[1].strip(")")))
               if weight>0.3:
                  firrep.write(preline + " {0:10s} ".format(irrep.split("(")[0] )+"  {0:10.5f}\n".format(e-efermi)  ) 
             except IndexError :
               pass

        return NBANDINV,self.Energy[-1],self.upper



    def write_trace(self,degen_thresh=1e-8,symmetries=None,efermi=0.):
        if symmetries is None:
            sym={s.ind:s for s in self.symmetries}
        else :
            sym={s.ind:s for s in self.symmetries if s.ind in symmetries}
        
        res=("{0} \n"+ # Number of symmetry operations of the little co-group of the 1st maximal k-vec. In the next line the position of each element of the point group in the list above.
    " {1} \n"
# For each band introduce a row with the followind data: (1) 1+number of bands below, (2) dimension (degeneracy) of the band, 
# (3) energy and eigenvalues (real part, imaginary part) for each symmetry operation of the little group (listed above).
).format(len(sym.keys()),"  ".join(str(x) for x in sym ) )
        
        char    = np.vstack([self.symmetries[sym[i]] for i in sorted(sym) ])
        borders = np.hstack([ [0],np.where(self.Energy[1:]-self.Energy[:-1]>degen_thresh)[0]+1,[self.Nband] ])
        char    = np.array([char[:,start:end].sum(axis=1) for start,end  in zip(borders,borders[1:])]) 

        E    =  np.array([self.Energy[start:end].mean() for start,end  in zip(borders,borders[1:])])
        dim  =  np.array([end-start for start,end  in zip(borders,borders[1:])])
        IB=np.cumsum(np.hstack( ([0],dim[:-1]) ))+1
        res+= "\n".join( (" {ib:8d}  {d:8d}   {E:8.4f} ").format(E=e-efermi,d=d,ib=ib)+
                 "  ".join("{0:10.6f}   {1:10.6f} ".format(c.real,c.imag) for c in ch )
                          for e,d,ib,ch  in zip(E,dim,IB,char) ) +"\n"

        return res



    def write_trace_all(self,degen_thresh=1e-8,symmetries=None,efermi=0.,kpline=0):
        preline="{0:10.6f}     {1:10.6f}  {2:10.6f}  {3:10.6f}  ".format(kpline,*tuple(self.K))
        if symmetries is None:
            sym={s.ind:s for s in self.symmetries}
        else :
            sym={s.ind:s for s in self.symmetries if s.ind in symmetries}
        
        char0={i:self.symmetries[sym[i]] for i in sym }
        borders=np.hstack([ [0],np.where(self.Energy[1:]-self.Energy[:-1]>degen_thresh)[0]+1,[self.Nband] ])
        char =  {i:np.array([char0[i][start:end].sum() for start,end  in zip(borders,borders[1:])]) for i in char0}
        E    =  np.array([self.Energy[start:end].mean() for start,end  in zip(borders,borders[1:])])
        dim  =  np.array([end-start for start,end  in zip(borders,borders[1:])])
        IB=np.cumsum(np.hstack( ([0],dim[:-1]) ))+1
        res= "\n".join(preline+ (" {ib:8d}  {d:8d}   {E:8.4f} ").format(E=e-efermi,d=d,ib=ib)+
                 "     ".join(
                    ("{0:10.6f} {1:10.6f}".format(char[i][j].real,char[i][j].imag) if i in char else  (" "*7+"X"*3+" "*8+"X"*3) )  for i in range(1,len(self.SG.symmetries)+1) 
                         )
                          for e,d,ib,j  in zip(E,dim,IB,np.arange(len(dim)))   )  +"\n"
        return res


    def overlap(self,other):
        """ Calculates the overlap matrix <u_m(k) | u_n(k'+g) > """
        g=np.array( (self.K-other.K).round(),dtype=int )
        igall=np.hstack( (self.ig[:3],other.ig[:3]-g[:,None]) )
        igmax=igall.max(axis=1)
        igmin=igall.min(axis=1)
        igsize=igmax-igmin+1
#        print (self.ig.T)
#        print (igsize)
        res=np.zeros( (self.Nband,other.Nband),dtype=complex )
        for s in ( [0,1] if self.spinor else [0] ):
            WF1=np.zeros( (self.Nband,igsize[0],igsize[1],igsize[2] ) ,dtype=complex)
            WF2=np.zeros( (other.Nband,igsize[0],igsize[1],igsize[2] ),dtype=complex ) 
            for i,ig in enumerate(self.ig.T):
                WF1[:,ig[0]-igmin[0],ig[1]-igmin[1],ig[2]-igmin[2]]=self.WF[:,i+s*self.ig.shape[1]]
            for i,ig in enumerate(other.ig[:3].T-g[None,:]):
                WF2[:,ig[0]-igmin[0],ig[1]-igmin[1],ig[2]-igmin[2]]=other.WF[:,i+s*other.ig.shape[1]]
            res+=np.einsum("mabc,nabc->mn",WF1.conj(),WF2)
#        return np.einsum("mabc,nabc->mn",WF1.conj(),WF2)
#        return np.einsum("ma,na->mn",self.WF.conj(),other.WF)
        return res
        
    def getloc1(self,loc):
        gmax=abs(self.ig[:3]).max(axis=1)
        grid=[np.linspace(0.,1.,2*gm+1,False)  for gm in gmax ] 
        print ("grid:",grid)
        loc_grid=loc(grid[0][:,None,None],grid[1][None,:,None],grid[2][None,None,:])
        print ("loc=",loc,"loc_grid=\n",loc_grid)
#        FFTgrid=np.zeros( (self.Nband,*(2*gmax+1)),dtype=complex )
        res=np.zeros(self.Nband)
        for s in ( [0,1] if self.spinor else [0] ):
            WF1=np.zeros( (self.Nband,*(2*gmax+1)),dtype=complex )
            for i,ig in enumerate(self.ig.T):
                WF1[:,ig[0],ig[1],ig[2]]=self.WF[:,i+s*self.ig.shape[1]]
#            print ("wfsum",WF1.sum()," shape ",WF1.shape,loc_grid.shape)
            res+=np.array( [np.sum(np.abs(np.fft.ifftn(WF1[ib]))**2*loc_grid).real for ib in range(self.Nband) ])
        print ("    ",loc_grid.shape)
        return res*(np.prod(loc_grid.shape))


    def getloc(self,locs):
        return np.array([self.getloc1(loc) for loc in locs])
            

   <|MERGE_RESOLUTION|>--- conflicted
+++ resolved
@@ -210,13 +210,10 @@
             assert   np.max(np.abs(CG.conj().dot(CG.T)-np.eye(IBend-IBstart)) ) < 1e-10  # check orthonormality
 
         self.Energy=eigen[IBstart:IBend]*Hartree_eV
-<<<<<<< HEAD
-=======
         try:
             self.upper=eigen[IBend]*Hartree_eV
         except:
             self.upper = np.NaN
->>>>>>> 3acaf8a1
 
         return self.__sortIG(kg,kpt,CG,self.RecLattice,Ecut0,Ecut,thresh=thresh)
         
