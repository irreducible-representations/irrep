
            # ###   ###   #####  ###
            # #  #  #  #  #      #  #
            # ###   ###   ###    ###
            # #  #  #  #  #      #
            # #   # #   # #####  #


##################################################################
## This file is distributed as part of                           #
## "IrRep" code and under terms of GNU General Public license v3 #
## see LICENSE file in the                                       #
##                                                               #
##  Written by Stepan Tsirkin, University of Zurich.             #
##  e-mail: stepan.tsirkin@physik.uzh.ch                         #
##################################################################


import numpy as np
import numpy.linalg as la
import copy
from .__gvectors import calc_gvectors, symm_eigenvalues, NotSymmetryError, symm_matrix
from .__readfiles import Hartree_eV
from .__readfiles import record_abinit
from .__aux import compstr, is_round
from scipy.io import FortranFile as FF
from lazy_property import LazyProperty
<<<<<<< HEAD

class Kpoint():
=======
>>>>>>> bb1ec4f6


class Kpoint:
    @LazyProperty
    def symmetries(self):
        symmetries = {}
        #        print ("calculating symmetry eigenvalues for E={0}, WF={1} SG={2}".format(self.Energy,self.WF.shape,self.SG) )
        if not (self.SG is None):
            for symop in self.SG.symmetries:
                try:
                    symmetries[symop] = symm_eigenvalues(
                        self.K,
                        self.RecLattice,
                        self.WF,
                        self.ig,
                        spinor=self.spinor,
                        A=symop.rotation,
                        S=symop.spinor_rotation,
                        T=symop.translation,
                    )
                except NotSymmetryError as err:
                    pass  # print  ( err )
        return symmetries

<<<<<<< HEAD
    def __init__(self,ik,NBin,IBstart,IBend,Ecut,Ecut0,RecLattice,SG=None,spinor=None,
                 code="vasp",kpt=None,npw_=None,fWFK=None,WCF=None,prefix=None,kptxml=None,
                           flag=-1,usepaw=0,eigenval=None,spin_channel=None,IBstartE=0):
        self.spinor=spinor
        self.ik0=ik+1  # the index in the WAVECAR (count start from 1)
        self.Nband=IBend-IBstart
#        self.n=np.arange(IBstart,IBend)+1
        self.RecLattice=RecLattice

        if code.lower()=="vasp": 
            self.WF,self.ig=self.__init_vasp(WCF,ik,NBin,IBstart,IBend,Ecut,Ecut0)
        elif code.lower()=="abinit":
            self.WF,self.ig=self.__init_abinit(fWFK,ik,NBin,IBstart,IBend,Ecut,Ecut0,kpt=kpt,npw_=npw_,flag=flag,usepaw=usepaw)
        elif code.lower()=="espresso":
            self.WF,self.ig=self.__init_espresso(prefix,ik,IBstart,IBend,Ecut,Ecut0,kptxml=kptxml,spin_channel=spin_channel,IBstartE=IBstartE)
        elif code.lower()=="wannier":
            self.WF,self.ig=self.__init_wannier(NBin,IBstart,IBend,Ecut,kpt=kpt,eigenval=eigenval)
=======
    def __init__(
        self,
        ik,
        NBin,
        IBstart,
        IBend,
        Ecut,
        Ecut0,
        RecLattice,
        SG=None,
        spinor=None,
        code="vasp",
        kpt=None,
        npw_=None,
        fWFK=None,
        WCF=None,
        prefix=None,
        kptxml=None,
        flag=-1,
        usepaw=0,
        eigenval=None,
    ):
        self.spinor = spinor
        self.ik0 = ik + 1  # the index in the WAVECAR (count start from 1)
        self.Nband = IBend - IBstart
        #        self.n=np.arange(IBstart,IBend)+1
        self.RecLattice = RecLattice

        if code.lower() == "vasp":
            self.WF, self.ig = self.__init_vasp(
                WCF, ik, NBin, IBstart, IBend, Ecut, Ecut0
            )
        elif code.lower() == "abinit":
            self.WF, self.ig = self.__init_abinit(
                fWFK,
                ik,
                NBin,
                IBstart,
                IBend,
                Ecut,
                Ecut0,
                kpt=kpt,
                npw_=npw_,
                flag=flag,
                usepaw=usepaw,
            )
        elif code.lower() == "espresso":
            self.WF, self.ig = self.__init_espresso(
                prefix, ik, IBstart, IBend, Ecut, Ecut0, kptxml=kptxml
            )
        elif code.lower() == "wannier":
            self.WF, self.ig = self.__init_wannier(
                NBin, IBstart, IBend, Ecut, kpt=kpt, eigenval=eigenval
            )
>>>>>>> bb1ec4f6
        else:
            raise RuntimeError("unknown code : {}".format(code))

        self.WF /= (
            np.sqrt(np.abs(np.einsum("ij,ij->i", self.WF.conj(), self.WF)))
        ).reshape(self.Nband, 1)
        self.SG = SG

    #        self.__calc_sym_eigenvalues()
    #        print("WF=\n",WF)

    def copy_sub(self, E, WF):
        #        print ("making a subspace with E={0}\n WF = {1}".format(E,WF.shape))
        other = copy.copy(self)
        sortE = np.argsort(E)
        other.Energy = E[sortE]
        other.WF = WF[sortE]
        other.Nband = len(E)
        # other.__calc_sym_eigenvalues()
        #        print ( self.Energy,other.Energy)
        #        print ( self.WF.shape, other.WF.shape)
        #        other.write_characters()
        #        print ("self overlap:\n",self.overlap(self))
        return other

    def unfold(self, supercell, kptPBZ, degen_thresh=1e-4):
        """unfolds a kpoint of a supercell onto the point of the primitivecell kptPBZ
           returns an array of 2 (5 in case of spinors) columns:
           E , weight , Sx , Sy , Sz
           """
        if not is_round(kptPBZ.dot(supercell.T) - self.K, prec=1e-5):
            raise RuntimeError(
                "unable to unfold {} to {}, withsupercell={}".format(
                    self.K, kptPBZ, supercell
                )
            )
        g_shift = kptPBZ - self.K.dot(np.linalg.inv(supercell.T))
        #        print ("g_shift={}".format(g_shift))
        selectG = np.array(
            np.where(
                [
                    is_round(dg, prec=1e-4)
                    for dg in (self.ig[:3].T.dot(np.linalg.inv(supercell.T)) - g_shift)
                ]
            )[0]
        )
        #        print ("unfolding {} to {}, selecting {} of {} g-vectors \n".format(self.K,kptPBZ,len(selectG),self.ig.shape[1],selectG,self.ig.T))
        if self.spinor:
            selectG = np.hstack((selectG, selectG + self.NG))
        WF = self.WF[:, selectG]
        result = []
        for b1, b2, E, matrices in self.get_rho_spin(degen_thresh):
            proj = np.array(
                [
                    [WF[i].conj().dot(WF[j]) for j in range(b1, b2)]
                    for i in range(b1, b2)
                ]
            )
            result.append([E,] + [np.trace(proj.dot(M)).real for M in matrices])
        return np.array(result)

    def get_rho_spin(self, degen_thresh=1e-4):
        if not hasattr(self, "rho_spin"):
            self.rho_spin = {}
        if degen_thresh not in self.rho_spin:
            self.rho_spin[degen_thresh] = self.__eval_rho_spin(degen_thresh)
        return self.rho_spin[degen_thresh]

    @property
    def NG(self):
        return self.ig.shape[0]

    def __eval_rho_spin(self, degen_thresh):
        borders = np.hstack(
            [
                [0],
                np.where(self.Energy[1:] - self.Energy[:-1] > degen_thresh)[0] + 1,
                [self.Nband],
            ]
        )
        result = []
        for b1, b2 in zip(borders, borders[1:]):
            E = self.Energy[b1:b2].mean()
            W = np.array(
                [
                    [self.WF[i].conj().dot(self.WF[j]) for j in range(b1, b2)]
                    for i in range(b1, b2)
                ]
            )
            if self.spinor:
                ng = self.NG
                Smatrix = [
                    [
                        np.array(
                            [
                                [
                                    self.WF[i, ng * s : ng * (s + 1)]
                                    .conj()
                                    .dot(self.WF[j, ng * t : ng * (t + 1)])
                                    for j in range(b1, b2)
                                ]
                                for i in range(b1, b2)
                            ]
                        )  # band indices
                        for t in (0, 1)
                    ]
                    for s in (0, 1)
                ]  # spin indices
                Sx = Smatrix[0][1] + Smatrix[1][0]
                Sy = 1j * (-Smatrix[0][1] + Smatrix[1][0])
                Sz = Smatrix[0][0] - Smatrix[1][1]
                result.append((b1, b2, E, (W, Sx, Sy, Sz)))
            else:
                result.append((b1, b2, E, (W,)))
        return result

    def Separate(self, symop, degen_thresh=1e-5, groupKramers=True):
        # separates the bandstructure according to symmetry eigenvalues returns
        # a dictionar of Kpoint objects eigval:Kpoint
        borders = np.hstack(
            [
                [0],
                np.where(self.Energy[1:] - self.Energy[:-1] > degen_thresh)[0] + 1,
                [self.Nband],
            ]
        )
        S = symm_matrix(
            self.K,
            self.RecLattice,
            self.WF,
            self.ig,
            spinor=self.spinor,
            A=symop.rotation,
            S=symop.spinor_rotation,
            T=symop.translation,
        )
        S1 = self.WF.conj().dot(self.WF.T)
        check = np.max(abs(S1 - np.eye(S1.shape[0])))
        if check > 1e-5:
            print(
                "orthogonality (largest of diag. <psi_nk|psi_mk>): {0:7.5} > 1e-5   \n".format(
                    check
                )
            )
        #        print ("symmetry matrix \n",shortS)
        eigenvalues = []
        eigenvectors = []
        Eloc = []

        def short(A):
            return "".join(
                "   ".join("{0:+5.2f} {1:+5.2f}".format(x.real, x.imag) for x in a)
                + "\n"
                for a in A
            )

        Sblock = np.copy(S)
        for b1, b2 in zip(borders, borders[1:]):
            Sblock[b1:b2, b1:b2] = 0
        check = np.max(abs(Sblock))
        if check > 0.1:
            print("WARNING: off-block:  \n", check)
            print(short(Sblock))

        for b1, b2 in zip(borders, borders[1:]):
            W, V = la.eig(S[b1:b2, b1:b2])
            #            print (b1,b2,"symmetry submatrix \n",short(S[b1:b2,b1:b2]))
            for w, v in zip(W, V.T):
                eigenvalues.append(w)
                Eloc.append(self.Energy[b1:b2].mean())
                eigenvectors.append(
                    np.hstack((np.zeros(b1), v, np.zeros(self.Nband - b2)))
                )
        w = np.array(eigenvalues)
        v = np.array(eigenvectors).T
        Eloc = np.array(Eloc)

        #        print ("eigenvalues:",w)
        #        print ("eigenvectors:\n",v)
        #        print ("Eloc:\n",Eloc)
        if np.abs((np.abs(w) - 1.0)).max() > 1e-4:
            print("WARNING : some eigenvalues are not unitary :{0} ".format(w))
        if np.abs((np.abs(w) - 1.0)).max() > 3e-1:
            raise RuntimeError(" some eigenvalues are not unitary :{0} ".format(w))
        w /= np.abs(w)
        nb = len(w)

        subspaces = {}

        if groupKramers:
            w1 = np.argsort(np.real(w))
            w = w[w1]
            v = v[:, w1]
            Eloc = Eloc[w1]
            borders = np.hstack(
                ([0], np.where((w[1:] - w[:-1]) > 0.05)[0] + 1, [len(w)])
            )
            if len(borders) > 0:
                for b1, b2 in zip(borders, borders[1:]):
                    v1 = v[:, b1:b2]
                    subspaces[w[b1:b2].mean()] = self.copy_sub(
                        E=Eloc[b1:b2], WF=v1.T.dot(self.WF)
                    )
            else:
                v1 = v
                subspaces[w.mean()] = self.copy_sub(E=Eloc, WF=v1.T.dot(self.WF))
        else:
            w1 = np.argsort(np.angle(w))
            w = w[w1]
            v = v[:, w1]
            Eloc = Eloc[w1]
            borders = np.where(abs(w - np.roll(w, 1)) > 0.1)[0]
            if len(borders) > 0:
                for b1, b2 in zip(borders, np.roll(borders, -1)):
                    v1 = np.roll(v, -b1, axis=1)[:, : (b2 - b1) % nb]
                    subspaces[np.roll(w, -b1)[: (b2 - b1) % nb].mean()] = self.copy_sub(
                        E=np.roll(Eloc, -b1)[: (b2 - b1) % nb], WF=v1.T.dot(self.WF)
                    )
            else:
                v1 = v
                subspaces[w.mean()] = self.copy_sub(E=Eloc, WF=v1.T.dot(self.WF))

        return subspaces

    def __init_vasp(self, WCF, ik, NBin, IBstart, IBend, Ecut, Ecut0):
        r = WCF.record(2 + ik * (NBin + 1))
        # get the number of planewave coefficients. It should be even for spinor wavefunctions
        #    print (r)
        npw = int(r[0])
        if self.spinor:
            if npw != int(npw / 2) * 2:
                raise RuntimeError(
                    "odd number of coefs {0} for spinor wavefunctions".format(npw)
                )
        self.K = r[1:4]
        eigen = np.array(r[4 : 4 + NBin * 3]).reshape(NBin, 3)[:, 0]
        self.Energy = eigen[IBstart:IBend]
        try:
            self.upper = eigen[IBend]
        except BaseException:
            self.upper = np.NaN

        ig = calc_gvectors(
            self.K, self.RecLattice, Ecut0, npw, Ecut, spinor=self.spinor
        )
        selectG = np.hstack((ig[3], ig[3] + int(npw / 2))) if self.spinor else ig[3]
        WF = np.array(
            [
                WCF.record(3 + ik * (NBin + 1) + ib, npw, np.complex64)[selectG]
                for ib in range(IBstart, IBend)
            ]
        )
        return WF, ig

    def __init_abinit(
        self,
        fWFK,
        ik,
        NBin,
        IBstart,
        IBend,
        Ecut,
        Ecut0,
        kpt,
        npw_,
        thresh=1e-4,
        flag=-1,
        usepaw=0,
    ):

        assert not (kpt is None)
        self.K = kpt
        print("reading k-point", ik)
        # we need to skip lines in fWFK until we reach the lines of ik
        while flag < ik:
            record = record_abinit(fWFK, "3i4")  # [0]
            npw, nspinor_loc, nband_loc = record
            kg = record_abinit(fWFK, "({npw},3)i4".format(npw=npw))  # [0]
            eigen, occ = fWFK.read_record(
                "{nband}f8,{nband}f8".format(nband=nband_loc)
            )[0]
            nspinor = 2 if self.spinor else 1
            CG = np.zeros((IBend - IBstart, npw * nspinor), dtype=complex)
            for iband in range(nband_loc):
                cg_tmp = record_abinit(fWFK, "{0}f8".format(2 * npw * nspinor))  # [0]
                if iband >= IBstart and iband < IBend:
                    CG[iband - IBstart] = cg_tmp[0::2] + 1.0j * cg_tmp[1::2]
            flag += 1

        # now, we have kept in npw,nspinor_loc,naband_loc,eigen,occ,cg_tmp the
        # info of the k-point labeled by ik
        assert npw == npw_
        assert nband_loc == NBin
        assert (nspinor_loc == 2 and self.spinor) or (
            nspinor_loc == 1 and not self.spinor
        )

        if usepaw == 0:
            assert (
                np.max(np.abs(CG.conj().dot(CG.T) - np.eye(IBend - IBstart))) < 1e-10
            )  # check orthonormality

        self.Energy = eigen[IBstart:IBend] * Hartree_eV
        try:
            self.upper = eigen[IBend] * Hartree_eV
        except BaseException:
            self.upper = np.NaN

        return self.__sortIG(kg, kpt, CG, self.RecLattice, Ecut0, Ecut, thresh=thresh)

    def __init_wannier(self, NBin, IBstart, IBend, Ecut, kpt, eigenval, thresh=1e-4):
        self.K = np.array(kpt, dtype=float)
        self.Energy = eigenval[IBstart:IBend]
        fname = "UNK{:05d}.{}".format(self.ik0, "NC" if self.spinor else "1")
        fUNK = FF(fname, "r")
        ngx, ngy, ngz, ik, nbnd = record_abinit(fUNK, "i4,i4,i4,i4,i4")[0]
        ngtot = ngx * ngy * ngz
        if ik != self.ik0:
            raise RuntimeError(
                "file {} contains point number {}, expected {}".format(
                    fname, ik, self.ik0
                )
            )
        if nbnd != NBin:
            raise RuntimeError(
                "file {} contains {} bands , expected {}".format(fname, nbnd, NBin)
            )
        nspinor = 2 if self.spinor else 1

        try:
            self.upper = eigenval[IBend]
        except BaseException:
            self.upper = np.NaN

        ig = calc_gvectors(
            self.K,
            self.RecLattice,
            Ecut,
            spinor=self.spinor,
            nplanemax=np.max([ngx, ngy, ngz]) // 2,
        )

        selectG = tuple(ig[0:3])

        def _readWF_1(skip=False):
            cg_tmp = record_abinit(fUNK, "{}f8".format(ngtot * 2))
            if skip:
                return np.array([0], dtype=complex)
            cg_tmp = (cg_tmp[0::2] + 1.0j * cg_tmp[1::2]).reshape(
                (ngx, ngy, ngz), order="F"
            )
            cg_tmp = np.fft.fftn(cg_tmp)
            return cg_tmp[selectG]

        def _readWF(skip=False):
            return np.hstack([_readWF_1(skip) for i in range(nspinor)])

        for ib in range(IBstart):
            _readWF(skip=True)
        WF = np.array([_readWF(skip=False) for ib in range(IBend - IBstart)])
        return WF, ig

    def __init_espresso(
        self, prefix, ik, IBstart, IBend, Ecut, Ecut0, kptxml, thresh=1e-4
    ):
        self.K = np.array(kptxml.find("k_point").text.split(), dtype=float)

<<<<<<< HEAD
    def __init_espresso(self,prefix,ik,IBstart,IBend,Ecut,Ecut0,kptxml,thresh=1e-4,spin_channel=None,IBstartE=0):
        self.K=np.array(kptxml.find("k_point").text.split(),dtype=float)

        eigen=np.array(kptxml.find("eigenvalues").text.split(),dtype=float)

        self.Energy=eigen[IBstartE+IBstart:IBstartE+IBend]*Hartree_eV
        try:
            self.upper=eigen[IBstartE+IBend]*Hartree_eV
        except:
            self.upper = np.NaN

        npw=int(kptxml.find("npw").text)
#        kg= np.random.randint(100,size=(npw,3))-50
        npwtot=npw*(2 if self.spinor else 1)
        CG= np.zeros((IBend-IBstart,npwtot),dtype=complex )
        wfcname="wfc{}{}".format({None:"","dw":"dw","up":"up"}[spin_channel],ik+1)
        try:
            fWFC=FF("{}.save/{}.dat".format(prefix,wfcname.lower()),"r")
        except FileNotFoundError:
            fWFC=FF("{}.save/{}.dat".format(prefix,wfcname.upper()),"r")
 
        rec=record_abinit(fWFC,'i4,3f8,i4,i4,f8')[0]
#        print ('rec=',rec)
        ik,xk,ispin,gamma_only,scalef=rec
#        xk/=bohr
#        xk=xk.dot(np.linalg.inv(RecLattice))

        rec=record_abinit(fWFC,'4i4')
#        print ('rec=',rec)
        ngw,igwx,npol,nbnd=rec

        rec=record_abinit(fWFC,'(3,3)f8')
#        print ('rec=',rec)
        B=np.array(rec)
#        print (np.mean(B/RecLattice))
        self.K=xk.dot(np.linalg.inv(B))
        
        rec=record_abinit(fWFC,'({},3)i4'.format(igwx))
#        print ('rec=',rec)
        kg=np.array(rec)
#        print (np.mean(B/RecLattice))
#        print ("k-point {0}: {1}/{2}={3}".format(ik, self.K,xk,self.K/xk))
#        print ("k-point {0}: {1}".format(ik,self.K ))
        
=======
        eigen = np.array(kptxml.find("eigenvalues").text.split(), dtype=float)

        self.Energy = eigen[IBstart:IBend] * Hartree_eV
        try:
            self.upper = eigen[IBend] * Hartree_eV
        except BaseException:
            self.upper = np.NaN

        npw = int(kptxml.find("npw").text)
        #        kg= np.random.randint(100,size=(npw,3))-50
        npwtot = npw * (2 if self.spinor else 1)
        CG = np.zeros((IBend - IBstart, npwtot), dtype=complex)
        try:
            fWFC = FF("{}.save/WFC{}.dat".format(prefix, ik + 1), "r")
        except FileNotFoundError:
            fWFC = FF("{}.save/wfc{}.dat".format(prefix, ik + 1), "r")

        rec = record_abinit(fWFC, "i4,3f8,i4,i4,f8")[0]
        #        print ('rec=',rec)
        ik, xk, ispin, gamma_only, scalef = rec
        #        xk/=bohr
        #        xk=xk.dot(np.linalg.inv(RecLattice))

        rec = record_abinit(fWFC, "4i4")
        #        print ('rec=',rec)
        ngw, igwx, npol, nbnd = rec

        rec = record_abinit(fWFC, "(3,3)f8")
        #        print ('rec=',rec)
        B = np.array(rec)
        #        print (np.mean(B/RecLattice))
        self.K = xk.dot(np.linalg.inv(B))

        rec = record_abinit(fWFC, "({},3)i4".format(igwx))
        #        print ('rec=',rec)
        kg = np.array(rec)
        #        print (np.mean(B/RecLattice))
        #        print ("k-point {0}: {1}/{2}={3}".format(ik, self.K,xk,self.K/xk))
        #        print ("k-point {0}: {1}".format(ik,self.K ))
>>>>>>> bb1ec4f6

        for ib in range(IBend):
            cg_tmp = record_abinit(fWFC, "{}f8".format(npwtot * 2))
            if ib >= IBstart:
                CG[ib - IBstart] = cg_tmp[0::2] + 1.0j * cg_tmp[1::2]

        return self.__sortIG(kg, self.K, CG, B, Ecut0, Ecut, thresh=thresh)

    def __sortIG(self, kg, kpt, CG, RecLattice, Ecut0, Ecut, thresh=1e-4):
        KG = (kg + kpt).dot(RecLattice)
        npw = kg.shape[0]
        eKG = Hartree_eV * (la.norm(KG, axis=1) ** 2) / 2
        print(
            "Found cutoff: {0:12.6f} eV   Largest plane wave energy in K-point {1:4d}: {2:12.6f} eV".format(
                Ecut0, self.ik0, np.max(eKG)
            )
        )
        assert Ecut0 * 1.000000001 > np.max(eKG)
        sel = np.where(eKG < Ecut)[0]
        npw1 = sel.shape[0]

        KG = KG[sel]
        kg = kg[sel]
        eKG = eKG[sel]
        srt = np.argsort(eKG)
        eKG = eKG[srt]
        igall = np.zeros((6, len(sel)), dtype=int)
        igall[:3, :] = kg[srt].T
        igall[3, :] = srt
        wall = (
            [0] + list(np.where(eKG[1:] - eKG[:-1] > thresh)[0] + 1) + [igall.shape[1]]
        )
        for i in range(len(wall) - 1):
            igall[4, wall[i] : wall[i + 1]] = wall[i]
            igall[5, wall[i] : wall[i + 1]] = wall[i + 1]

        if self.spinor:
            CG = CG[:, np.hstack((sel[srt], sel[srt] + npw))]
        else:
            CG = CG[:, sel[srt]]

        return CG, igall

    def write_characters(
        self,
        degen_thresh=1e-8,
        irreptable=None,
        symmetries=None,
        preline="",
        efermi=0.0,
        plotFile=None,
        kpl="",
    ):
        if symmetries is None:
            sym = {s.ind: s for s in self.symmetries}
        else:
            sym = {s.ind: s for s in self.symmetries if s.ind in symmetries}

        char = np.vstack([self.symmetries[sym[i]] for i in sorted(sym)])
        borders = np.hstack(
            [
                [0],
                np.where(self.Energy[1:] - self.Energy[:-1] > degen_thresh)[0] + 1,
                [self.Nband],
            ]
        )
        Nirrep = np.linalg.norm(char.sum(axis=1)) ** 2 / char.shape[0]
        if abs(Nirrep - round(Nirrep)) > 1e-2:
            print("WARNING - non-integer number of irreps : {0}".format(Nirrep))
        Nirrep = int(round(Nirrep))
        char = np.array(
            [char[:, start:end].sum(axis=1) for start, end in zip(borders, borders[1:])]
        )

        #        print(" char ",char.shape,"\n",char)
        writeimaginary = np.abs(char.imag).max() > 1e-4

        s1 = " " * 4 if writeimaginary else ""

        E = np.array(
            [self.Energy[start:end].mean() for start, end in zip(borders, borders[1:])]
        )
        dim = np.array([end - start for start, end in zip(borders, borders[1:])])
        if irreptable is None:
            irreps = ["None"] * (len(borders) - 1)
        else:
            try:
                irreps = [
                    {
                        ir: np.array(
                            [irreptable[ir][sym.ind] for sym in self.symmetries]
                        ).dot(ch.conj())
                        / len(ch)
                        for ir in irreptable
                    }
                    for ch in char
                ]
            except KeyError as ke:
                print(ke)
                print("irreptable:", irreptable)
                print([sym.ind for sym in self.symmetries])
                raise ke
            irreps = [
                ", ".join(
                    ir
                    + "({0:.5}".format(irr[ir].real)
                    + (
                        "{0:+.5f}i".format(irr[ir].imag)
                        if abs(irr[ir].imag) > 1e-4
                        else ""
                    )
                    + ")"
                    for ir in irr
                    if abs(irr[ir]) > 1e-3
                )
                for irr in irreps
            ]
        #            irreps=[ "None" ]*(len(borders)-1)
        irreplen = max(len(irr) for irr in irreps)
        if irreplen % 2 == 1:
            irreplen += 1
        s2 = " " * int(irreplen / 2 - 3)
        print(
            "\n\nk-point {0:3d} :{1} \n number of irreps = {2}".format(
                self.ik0, self.K, Nirrep
            )
        )
        print("   Energy  | multiplicity |{0} irreps {0}| sym. operations  ".format(s2))
        print(
            "           |              |{0}        {0}| ".format(s2),
            " ".join(s1 + "{0:4d}    ".format(i) + s1 for i in sorted(sym)),
        )
        print(
            "\n".join(
                (" {0:8.4f}  |    {1:5d}     | {2:" + str(irreplen) + "s} |").format(
                    e - efermi, d, ir
                )
                + " ".join(
                    "{0:8.4f}".format(c.real)
                    + ("{0:+7.4f}j".format(c.imag) if writeimaginary else "")
                    for c in ch
                )
                for e, d, ir, ch in zip(E, dim, irreps, char)
            )
        )

        if plotFile is not None:
            plotFile.write(
                (
                    "\n".join(
                        ("{2:8.4f}   {0:8.4f}      {1:5d}   ").format(
                            e - efermi, d, kpl
                        )
                        + " ".join(
                            "{0:8.4f}".format(c.real)
                            + ("{0:+7.4f}j".format(c.imag) if writeimaginary else "")
                            for c in ch
                        )
                        for e, d, ch in zip(E, dim, char)
                    )
                )
                + "\n\n"
            )

        isyminv = None
        for s in sym:
            if (
                sum(abs(sym[s].translation)) < 1e-6
                and abs(sym[s].rotation + np.eye(3)).sum() < 1e-6
            ):
                isyminv = s
        if isyminv is None:
            print("no inversion")
            NBANDINV = 0
        else:
            print("inversion is #", isyminv)
            NBANDINV = int(round(sum(1 - self.symmetries[sym[isyminv]].real) / 2))
            if self.spinor:
                print("number of inversions-odd Kramers pairs : ", int(NBANDINV / 2))
            else:
                print("number of inversions-odd states : ", NBANDINV)
            print("Gap with upper bands : ", self.upper - self.Energy[-1])

        firrep = open("irreps.dat", "a")
        for e, ir in zip(E, irreps):
            for irrep in ir.split(","):
                try:
                    weight = abs(compstr(irrep.split("(")[1].strip(")")))
                    if weight > 0.3:
                        firrep.write(
                            preline
                            + " {0:10s} ".format(irrep.split("(")[0])
                            + "  {0:10.5f}\n".format(e - efermi)
                        )
                except IndexError:
                    pass

        return NBANDINV, self.Energy[-1], self.upper

    def write_trace(self, degen_thresh=1e-8, symmetries=None, efermi=0.0):
        if symmetries is None:
            sym = {s.ind: s for s in self.symmetries}
        else:
            sym = {s.ind: s for s in self.symmetries if s.ind in symmetries}

        res = (
            "{0} \n"
            + " {1} \n"  # Number of symmetry operations of the little co-group of the 1st maximal k-vec. In the next line the position of each element of the point group in the list above.
            # For each band introduce a row with the followind data: (1) 1+number of bands below, (2) dimension (degeneracy) of the band,
            # (3) energy and eigenvalues (real part, imaginary part) for each symmetry operation of the little group (listed above).
        ).format(len(sym.keys()), "  ".join(str(x) for x in sym))

        char = np.vstack([self.symmetries[sym[i]] for i in sorted(sym)])
        borders = np.hstack(
            [
                [0],
                np.where(self.Energy[1:] - self.Energy[:-1] > degen_thresh)[0] + 1,
                [self.Nband],
            ]
        )
        char = np.array(
            [char[:, start:end].sum(axis=1) for start, end in zip(borders, borders[1:])]
        )

        E = np.array(
            [self.Energy[start:end].mean() for start, end in zip(borders, borders[1:])]
        )
        dim = np.array([end - start for start, end in zip(borders, borders[1:])])
        IB = np.cumsum(np.hstack(([0], dim[:-1]))) + 1
        res += (
            "\n".join(
                (" {ib:8d}  {d:8d}   {E:8.4f} ").format(E=e - efermi, d=d, ib=ib)
                + "  ".join("{0:10.6f}   {1:10.6f} ".format(c.real, c.imag) for c in ch)
                for e, d, ib, ch in zip(E, dim, IB, char)
            )
            + "\n"
        )

        return res

    def write_trace_all(self, degen_thresh=1e-8, symmetries=None, efermi=0.0, kpline=0):
        preline = "{0:10.6f}     {1:10.6f}  {2:10.6f}  {3:10.6f}  ".format(
            kpline, *tuple(self.K)
        )
        if symmetries is None:
            sym = {s.ind: s for s in self.symmetries}
        else:
            sym = {s.ind: s for s in self.symmetries if s.ind in symmetries}

        char0 = {i: self.symmetries[sym[i]] for i in sym}
        borders = np.hstack(
            [
                [0],
                np.where(self.Energy[1:] - self.Energy[:-1] > degen_thresh)[0] + 1,
                [self.Nband],
            ]
        )
        char = {
            i: np.array(
                [char0[i][start:end].sum() for start, end in zip(borders, borders[1:])]
            )
            for i in char0
        }
        E = np.array(
            [self.Energy[start:end].mean() for start, end in zip(borders, borders[1:])]
        )
        dim = np.array([end - start for start, end in zip(borders, borders[1:])])
        IB = np.cumsum(np.hstack(([0], dim[:-1]))) + 1
        res = (
            "\n".join(
                preline
                + (" {ib:8d}  {d:8d}   {E:8.4f} ").format(E=e - efermi, d=d, ib=ib)
                + "     ".join(
                    (
                        "{0:10.6f} {1:10.6f}".format(char[i][j].real, char[i][j].imag)
                        if i in char
                        else (" " * 7 + "X" * 3 + " " * 8 + "X" * 3)
                    )
                    for i in range(1, len(self.SG.symmetries) + 1)
                )
                for e, d, ib, j in zip(E, dim, IB, np.arange(len(dim)))
            )
            + "\n"
        )
        return res

    def overlap(self, other):
        """ Calculates the overlap matrix <u_m(k) | u_n(k'+g) > """
        g = np.array((self.K - other.K).round(), dtype=int)
        igall = np.hstack((self.ig[:3], other.ig[:3] - g[:, None]))
        igmax = igall.max(axis=1)
        igmin = igall.min(axis=1)
        igsize = igmax - igmin + 1
        #        print (self.ig.T)
        #        print (igsize)
        res = np.zeros((self.Nband, other.Nband), dtype=complex)
        for s in [0, 1] if self.spinor else [0]:
            WF1 = np.zeros((self.Nband, igsize[0], igsize[1], igsize[2]), dtype=complex)
            WF2 = np.zeros(
                (other.Nband, igsize[0], igsize[1], igsize[2]), dtype=complex
            )
            for i, ig in enumerate(self.ig.T):
                WF1[:, ig[0] - igmin[0], ig[1] - igmin[1], ig[2] - igmin[2]] = self.WF[
                    :, i + s * self.ig.shape[1]
                ]
            for i, ig in enumerate(other.ig[:3].T - g[None, :]):
                WF2[:, ig[0] - igmin[0], ig[1] - igmin[1], ig[2] - igmin[2]] = other.WF[
                    :, i + s * other.ig.shape[1]
                ]
            res += np.einsum("mabc,nabc->mn", WF1.conj(), WF2)
        #        return np.einsum("mabc,nabc->mn",WF1.conj(),WF2)
        #        return np.einsum("ma,na->mn",self.WF.conj(),other.WF)
        return res

    def getloc1(self, loc):
        gmax = abs(self.ig[:3]).max(axis=1)
        grid = [np.linspace(0.0, 1.0, 2 * gm + 1, False) for gm in gmax]
        print("grid:", grid)
        loc_grid = loc(
            grid[0][:, None, None], grid[1][None, :, None], grid[2][None, None, :]
        )
        print("loc=", loc, "loc_grid=\n", loc_grid)
        #        FFTgrid=np.zeros( (self.Nband,*(2*gmax+1)),dtype=complex )
        res = np.zeros(self.Nband)
        for s in [0, 1] if self.spinor else [0]:
            WF1 = np.zeros((self.Nband, *(2 * gmax + 1)), dtype=complex)
            for i, ig in enumerate(self.ig.T):
                WF1[:, ig[0], ig[1], ig[2]] = self.WF[:, i + s * self.ig.shape[1]]
            #            print ("wfsum",WF1.sum()," shape ",WF1.shape,loc_grid.shape)
            res += np.array(
                [
                    np.sum(np.abs(np.fft.ifftn(WF1[ib])) ** 2 * loc_grid).real
                    for ib in range(self.Nband)
                ]
            )
        print("    ", loc_grid.shape)
        return res * (np.prod(loc_grid.shape))

    def getloc(self, locs):
        return np.array([self.getloc1(loc) for loc in locs])<|MERGE_RESOLUTION|>--- conflicted
+++ resolved
@@ -25,14 +25,11 @@
 from .__aux import compstr, is_round
 from scipy.io import FortranFile as FF
 from lazy_property import LazyProperty
-<<<<<<< HEAD
-
-class Kpoint():
-=======
->>>>>>> bb1ec4f6
-
 
 class Kpoint:
+
+
+
     @LazyProperty
     def symmetries(self):
         symmetries = {}
@@ -54,25 +51,6 @@
                     pass  # print  ( err )
         return symmetries
 
-<<<<<<< HEAD
-    def __init__(self,ik,NBin,IBstart,IBend,Ecut,Ecut0,RecLattice,SG=None,spinor=None,
-                 code="vasp",kpt=None,npw_=None,fWFK=None,WCF=None,prefix=None,kptxml=None,
-                           flag=-1,usepaw=0,eigenval=None,spin_channel=None,IBstartE=0):
-        self.spinor=spinor
-        self.ik0=ik+1  # the index in the WAVECAR (count start from 1)
-        self.Nband=IBend-IBstart
-#        self.n=np.arange(IBstart,IBend)+1
-        self.RecLattice=RecLattice
-
-        if code.lower()=="vasp": 
-            self.WF,self.ig=self.__init_vasp(WCF,ik,NBin,IBstart,IBend,Ecut,Ecut0)
-        elif code.lower()=="abinit":
-            self.WF,self.ig=self.__init_abinit(fWFK,ik,NBin,IBstart,IBend,Ecut,Ecut0,kpt=kpt,npw_=npw_,flag=flag,usepaw=usepaw)
-        elif code.lower()=="espresso":
-            self.WF,self.ig=self.__init_espresso(prefix,ik,IBstart,IBend,Ecut,Ecut0,kptxml=kptxml,spin_channel=spin_channel,IBstartE=IBstartE)
-        elif code.lower()=="wannier":
-            self.WF,self.ig=self.__init_wannier(NBin,IBstart,IBend,Ecut,kpt=kpt,eigenval=eigenval)
-=======
     def __init__(
         self,
         ik,
@@ -94,6 +72,8 @@
         flag=-1,
         usepaw=0,
         eigenval=None,
+        spin_channel=None,
+        IBstartE=0
     ):
         self.spinor = spinor
         self.ik0 = ik + 1  # the index in the WAVECAR (count start from 1)
@@ -121,13 +101,13 @@
             )
         elif code.lower() == "espresso":
             self.WF, self.ig = self.__init_espresso(
-                prefix, ik, IBstart, IBend, Ecut, Ecut0, kptxml=kptxml
+                prefix, ik, IBstart, IBend, Ecut, Ecut0, kptxml=kptxml,
+                spin_channel=spin_channel,IBstartE=IBstartE
             )
         elif code.lower() == "wannier":
             self.WF, self.ig = self.__init_wannier(
                 NBin, IBstart, IBend, Ecut, kpt=kpt, eigenval=eigenval
             )
->>>>>>> bb1ec4f6
         else:
             raise RuntimeError("unknown code : {}".format(code))
 
@@ -491,15 +471,12 @@
         return WF, ig
 
     def __init_espresso(
-        self, prefix, ik, IBstart, IBend, Ecut, Ecut0, kptxml, thresh=1e-4
+        self, prefix, ik, IBstart, IBend, Ecut, Ecut0, kptxml, thresh=1e-4,
+           spin_channel=None,IBstartE=0
     ):
         self.K = np.array(kptxml.find("k_point").text.split(), dtype=float)
 
-<<<<<<< HEAD
-    def __init_espresso(self,prefix,ik,IBstart,IBend,Ecut,Ecut0,kptxml,thresh=1e-4,spin_channel=None,IBstartE=0):
-        self.K=np.array(kptxml.find("k_point").text.split(),dtype=float)
-
-        eigen=np.array(kptxml.find("eigenvalues").text.split(),dtype=float)
+        eigen = np.array(kptxml.find("eigenvalues").text.split(), dtype=float)
 
         self.Energy=eigen[IBstartE+IBstart:IBstartE+IBend]*Hartree_eV
         try:
@@ -507,59 +484,18 @@
         except:
             self.upper = np.NaN
 
-        npw=int(kptxml.find("npw").text)
-#        kg= np.random.randint(100,size=(npw,3))-50
-        npwtot=npw*(2 if self.spinor else 1)
-        CG= np.zeros((IBend-IBstart,npwtot),dtype=complex )
+
+        npw = int(kptxml.find("npw").text)
+        #        kg= np.random.randint(100,size=(npw,3))-50
+        npwtot = npw * (2 if self.spinor else 1)
+        CG = np.zeros((IBend - IBstart, npwtot), dtype=complex)
         wfcname="wfc{}{}".format({None:"","dw":"dw","up":"up"}[spin_channel],ik+1)
         try:
             fWFC=FF("{}.save/{}.dat".format(prefix,wfcname.lower()),"r")
         except FileNotFoundError:
             fWFC=FF("{}.save/{}.dat".format(prefix,wfcname.upper()),"r")
- 
-        rec=record_abinit(fWFC,'i4,3f8,i4,i4,f8')[0]
-#        print ('rec=',rec)
-        ik,xk,ispin,gamma_only,scalef=rec
-#        xk/=bohr
-#        xk=xk.dot(np.linalg.inv(RecLattice))
-
-        rec=record_abinit(fWFC,'4i4')
-#        print ('rec=',rec)
-        ngw,igwx,npol,nbnd=rec
-
-        rec=record_abinit(fWFC,'(3,3)f8')
-#        print ('rec=',rec)
-        B=np.array(rec)
-#        print (np.mean(B/RecLattice))
-        self.K=xk.dot(np.linalg.inv(B))
-        
-        rec=record_abinit(fWFC,'({},3)i4'.format(igwx))
-#        print ('rec=',rec)
-        kg=np.array(rec)
-#        print (np.mean(B/RecLattice))
-#        print ("k-point {0}: {1}/{2}={3}".format(ik, self.K,xk,self.K/xk))
-#        print ("k-point {0}: {1}".format(ik,self.K ))
-        
-=======
-        eigen = np.array(kptxml.find("eigenvalues").text.split(), dtype=float)
-
-        self.Energy = eigen[IBstart:IBend] * Hartree_eV
-        try:
-            self.upper = eigen[IBend] * Hartree_eV
-        except BaseException:
-            self.upper = np.NaN
-
-        npw = int(kptxml.find("npw").text)
-        #        kg= np.random.randint(100,size=(npw,3))-50
-        npwtot = npw * (2 if self.spinor else 1)
-        CG = np.zeros((IBend - IBstart, npwtot), dtype=complex)
-        try:
-            fWFC = FF("{}.save/WFC{}.dat".format(prefix, ik + 1), "r")
-        except FileNotFoundError:
-            fWFC = FF("{}.save/wfc{}.dat".format(prefix, ik + 1), "r")
 
         rec = record_abinit(fWFC, "i4,3f8,i4,i4,f8")[0]
-        #        print ('rec=',rec)
         ik, xk, ispin, gamma_only, scalef = rec
         #        xk/=bohr
         #        xk=xk.dot(np.linalg.inv(RecLattice))
@@ -580,7 +516,6 @@
         #        print (np.mean(B/RecLattice))
         #        print ("k-point {0}: {1}/{2}={3}".format(ik, self.K,xk,self.K/xk))
         #        print ("k-point {0}: {1}".format(ik,self.K ))
->>>>>>> bb1ec4f6
 
         for ib in range(IBend):
             cg_tmp = record_abinit(fWFC, "{}f8".format(npwtot * 2))
